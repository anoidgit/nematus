--- conflicted
+++ resolved
@@ -865,15 +865,11 @@
     # sampled word for the next target, next hidden state to be used
     print >>sys.stderr, 'Building f_next..',
     inps = [y, ctx, init_state]
-<<<<<<< HEAD
-    outs = [next_probs, next_sample, next_state, dec_alphas]
-=======
     outs = [next_probs, next_sample, next_state]
 
     if return_alignment:
         outs.append(dec_alphas)
 
->>>>>>> 5d955aab
     f_next = theano.function(inps, outs, name='f_next', profile=profile)
     print >>sys.stderr, 'Done'
 
@@ -891,11 +887,8 @@
 
     sample = []
     sample_score = []
-<<<<<<< HEAD
     sample_word_probs = []
-=======
     alignment = []
->>>>>>> 5d955aab
     if stochastic:
         sample_score = 0
         sample_word_probs = 0
@@ -930,15 +923,10 @@
             ctx = numpy.tile(ctx0[i], [live_k, 1])
             inps = [next_w, ctx, next_state[i]]
             ret = f_next[i](*inps)
-<<<<<<< HEAD
-            next_p[i], next_w_tmp, next_state[i], dec_alphas[i] = ret[0], ret[1], ret[2], ret[3]
-            #print ret[3]
-=======
             # dimension of dec_alpha (k-beam-size, number-of-input-hidden-units)
             next_p[i], next_w_tmp, next_state[i] = ret[0], ret[1], ret[2]
             if return_alignment:
                 dec_alphas[i] = ret[3]
->>>>>>> 5d955aab
 
             if suppress_unk:
                 next_p[i][:,1] = -numpy.inf
@@ -987,8 +975,6 @@
                 
                 new_hyp_scores[idx] = copy.copy(costs[idx])
                 new_hyp_states.append([copy.copy(next_state[i][ti]) for i in xrange(num_models)])
-<<<<<<< HEAD
-=======
                 if return_alignment:
                     # get history of attention weights for the current hypothesis
                     new_hyp_alignment[idx] = copy.copy(hyp_alignment[ti])
@@ -996,42 +982,32 @@
                     new_hyp_alignment[idx].append(mean_alignment[ti])
 
 
->>>>>>> 5d955aab
             # check the finished samples
             new_live_k = 0
             hyp_samples = []
             hyp_scores = []
             hyp_states = []
-<<<<<<< HEAD
             word_probs = []
-=======
             if return_alignment:
                 hyp_alignment = []
->>>>>>> 5d955aab
 
             # sample and sample_score hold the k-best translations and their scores
             for idx in xrange(len(new_hyp_samples)):
                 if new_hyp_samples[idx][-1] == 0:
                     sample.append(new_hyp_samples[idx])
                     sample_score.append(new_hyp_scores[idx])
-<<<<<<< HEAD
                     sample_word_probs.append(new_word_probs[idx])
-=======
                     if return_alignment:
                         alignment.append(new_hyp_alignment[idx])
->>>>>>> 5d955aab
                     dead_k += 1
                 else:
                     new_live_k += 1
                     hyp_samples.append(new_hyp_samples[idx])
                     hyp_scores.append(new_hyp_scores[idx])
                     hyp_states.append(new_hyp_states[idx])
-<<<<<<< HEAD
                     word_probs.append(new_word_probs[idx])
-=======
                     if return_alignment:
                         hyp_alignment.append(new_hyp_alignment[idx])
->>>>>>> 5d955aab
             hyp_scores = numpy.array(hyp_scores)
 
             live_k = new_live_k
@@ -1050,19 +1026,14 @@
             for idx in xrange(live_k):
                 sample.append(hyp_samples[idx])
                 sample_score.append(hyp_scores[idx])
-<<<<<<< HEAD
-                #CHECK
                 sample_word_probs.append(word_probs[idx])
-    return sample, sample_score, sample_word_probs
-=======
                 if return_alignment:
                     alignment.append(hyp_alignment[idx])
 
     if not return_alignment:
         alignment = [None for i in range(len(sample))]
 
-    return sample, sample_score, alignment
->>>>>>> 5d955aab
+    return sample, sample_score, sample_word_probs, alignment
 
 
 # calculate the log probablities on a given corpus using translation model
