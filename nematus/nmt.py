#!/usr/bin/env python
# -*- coding: utf-8 -*-
'''
Build a neural machine translation model with soft attention
'''
import theano
import theano.tensor as tensor
from theano.sandbox.rng_mrg import MRG_RandomStreams as RandomStreams

import cPickle as pkl
import json
import numpy
import copy
import argparse

import os
import warnings
import sys
import time

import itertools

from subprocess import Popen

from collections import OrderedDict

profile = False

from data_iterator import TextIterator
from util import *
from theano_util import *
from alignment_util import *

from layers import *
from initializers import *
from optimizers import *
from metrics.scorer_provider import ScorerProvider

from domain_interpolation_data_iterator import DomainInterpolatorTextIterator

# batch preparation
def prepare_data(seqs_x, seqs_y, maxlen=None, n_words_src=30000,
                 n_words=30000):
    # x: a list of sentences
    lengths_x = [len(s) for s in seqs_x]
    lengths_y = [len(s) for s in seqs_y]

    if maxlen is not None:
        new_seqs_x = []
        new_seqs_y = []
        new_lengths_x = []
        new_lengths_y = []
        for l_x, s_x, l_y, s_y in zip(lengths_x, seqs_x, lengths_y, seqs_y):
            if l_x < maxlen and l_y < maxlen:
                new_seqs_x.append(s_x)
                new_lengths_x.append(l_x)
                new_seqs_y.append(s_y)
                new_lengths_y.append(l_y)
        lengths_x = new_lengths_x
        seqs_x = new_seqs_x
        lengths_y = new_lengths_y
        seqs_y = new_seqs_y

        if len(lengths_x) < 1 or len(lengths_y) < 1:
            return None, None, None, None

    n_samples = len(seqs_x)
    n_factors = len(seqs_x[0][0])
    maxlen_x = numpy.max(lengths_x) + 1
    maxlen_y = numpy.max(lengths_y) + 1

    x = numpy.zeros((n_factors, maxlen_x, n_samples)).astype('int64')
    y = numpy.zeros((maxlen_y, n_samples)).astype('int64')
    x_mask = numpy.zeros((maxlen_x, n_samples)).astype('float32')
    y_mask = numpy.zeros((maxlen_y, n_samples)).astype('float32')
    for idx, [s_x, s_y] in enumerate(zip(seqs_x, seqs_y)):
        x[:, :lengths_x[idx], idx] = zip(*s_x)
        x_mask[:lengths_x[idx]+1, idx] = 1.
        y[:lengths_y[idx], idx] = s_y
        y_mask[:lengths_y[idx]+1, idx] = 1.

    return x, x_mask, y, y_mask

def init_attn_mask(win, maxlen):
    # return a maxlen * maxlen matrix
    # first dimension is middle point
    # second dimension is sentence length (middle point always less than sentence length, and sentence length == 0 is all 0)
    # last dimension is index
    mask = numpy.zeros((maxlen, maxlen, 2*win + 1), dtype='float32')
    for i in xrange(maxlen):
        start = i - win
        end = i + win
        for k in xrange(maxlen):
            idx = 0
            for j in xrange(start, end + 1):
                if j in xrange(k):
                    if i < k:
                        mask[i][k][idx] = 1
                idx += 1
    return mask

def init_index_mask(win, maxlen):
    # return a maxlen * window-size matrix
    winsize = 2 * win + 1
    mask = -1 * numpy.ones((maxlen, winsize), dtype='float32')
    for i in xrange(maxlen):
        start = i - win
        end = i + win
        idx = 0
        for j in xrange(start, end + 1):
            if j in xrange(maxlen):
                mask[i][idx] = j
            idx += 1
    return mask

# initialize all parameters
def init_params(options):
    params = OrderedDict()

    # embedding
    params = get_layer_param('embedding')(options, params, options['n_words_src'], options['dim_per_factor'], options['factors'], suffix='')
    if not options['tie_encoder_decoder_embeddings']:
        params = get_layer_param('embedding')(options, params, options['n_words'], options['dim_word'], suffix='_dec')

    if options['decoder'] == 'gru_local':
        params['Attention_mask'] = init_attn_mask(options['pos_win'], options['maxlen'])
        params['Indices_mask'] = init_index_mask(options['pos_win'], options['maxlen'])

    # encoder: bidirectional RNN
    params = get_layer_param(options['encoder'])(options, params,
                                              prefix='encoder',
                                              nin=options['dim_word'],
                                              dim=options['dim'])
    params = get_layer_param(options['encoder'])(options, params,
                                              prefix='encoder_r',
                                              nin=options['dim_word'],
                                              dim=options['dim'])
    ctxdim = 2 * options['dim']

    # init_state, init_cell
    params = get_layer_param('ff')(options, params, prefix='ff_state',
                                nin=ctxdim, nout=options['dim'])
    # decoder
    params = get_layer_param(options['decoder'])(options, params,
                                              prefix='decoder',
                                              nin=options['dim_word'],
                                              dim=options['dim'],
                                              dimctx=ctxdim)
    # readout
    params = get_layer_param('ff')(options, params, prefix='ff_logit_lstm',
                                nin=options['dim'], nout=options['dim_word'],
                                ortho=False)
    params = get_layer_param('ff')(options, params, prefix='ff_logit_prev',
                                nin=options['dim_word'],
                                nout=options['dim_word'], ortho=False)
    params = get_layer_param('ff')(options, params, prefix='ff_logit_ctx',
                                nin=ctxdim, nout=options['dim_word'],
                                ortho=False)


    params = get_layer_param('ff')(options, params, prefix='ff_logit',
                                nin=options['dim_word'],
                                nout=options['n_words'],
                                weight_matrix = not options['tie_decoder_embeddings'])

    return params


# bidirectional RNN encoder: take input x (optionally with mask), and produce sequence of context vectors (ctx)
def build_encoder(tparams, options, trng, use_noise, x_mask=None, sampling=False):

    x = tensor.tensor3('x', dtype='int64')
    x.tag.test_value = (numpy.random.rand(1, 5, 10)*100).astype('int64')

    # for the backward rnn, we just need to invert x
    xr = x[:,::-1]
    if x_mask is None:
        xr_mask = None
    else:
        xr_mask = x_mask[::-1]

    n_timesteps = x.shape[1]
    n_samples = x.shape[2]

    if options['use_dropout']:
        retain_probability_emb = 1-options['dropout_embedding']
        retain_probability_hidden = 1-options['dropout_hidden']
        retain_probability_source = 1-options['dropout_source']
        if sampling:
            if options['model_version'] < 0.1:
                rec_dropout = theano.shared(numpy.array([retain_probability_hidden]*2, dtype='float32'))
                rec_dropout_r = theano.shared(numpy.array([retain_probability_hidden]*2, dtype='float32'))
                emb_dropout = theano.shared(numpy.array([retain_probability_emb]*2, dtype='float32'))
                emb_dropout_r = theano.shared(numpy.array([retain_probability_emb]*2, dtype='float32'))
                source_dropout = theano.shared(numpy.float32(retain_probability_source))
            else:
                rec_dropout = theano.shared(numpy.array([1.]*2, dtype='float32'))
                rec_dropout_r = theano.shared(numpy.array([1.]*2, dtype='float32'))
                emb_dropout = theano.shared(numpy.array([1.]*2, dtype='float32'))
                emb_dropout_r = theano.shared(numpy.array([1.]*2, dtype='float32'))
                source_dropout = theano.shared(numpy.float32(1.))
        else:
            if options['model_version'] < 0.1:
                scaled = False
            else:
                scaled = True
            rec_dropout = shared_dropout_layer((2, n_samples, options['dim']), use_noise, trng, retain_probability_hidden, scaled)
            rec_dropout_r = shared_dropout_layer((2, n_samples, options['dim']), use_noise, trng, retain_probability_hidden, scaled)
            emb_dropout = shared_dropout_layer((2, n_samples, options['dim_word']), use_noise, trng, retain_probability_emb, scaled)
            emb_dropout_r = shared_dropout_layer((2, n_samples, options['dim_word']), use_noise, trng, retain_probability_emb, scaled)
            source_dropout = shared_dropout_layer((n_timesteps, n_samples, 1), use_noise, trng, retain_probability_source, scaled)
            source_dropout = tensor.tile(source_dropout, (1,1,options['dim_word']))
    else:
        rec_dropout = theano.shared(numpy.array([1.]*2, dtype='float32'))
        rec_dropout_r = theano.shared(numpy.array([1.]*2, dtype='float32'))
        emb_dropout = theano.shared(numpy.array([1.]*2, dtype='float32'))
        emb_dropout_r = theano.shared(numpy.array([1.]*2, dtype='float32'))

    # word embedding for forward rnn (source)
    emb = get_layer_constr('embedding')(tparams, x, suffix='', factors= options['factors'])
    if options['use_dropout']:
        emb *= source_dropout

    proj = get_layer_constr(options['encoder'])(tparams, emb, options,
                                            prefix='encoder',
                                            mask=x_mask,
                                            emb_dropout=emb_dropout,
                                            rec_dropout=rec_dropout,
                                            truncate_gradient=options['encoder_truncate_gradient'],
                                            profile=profile)


    # word embedding for backward rnn (source)
    embr = get_layer_constr('embedding')(tparams, xr, suffix='', factors= options['factors'])
    if options['use_dropout']:
        if sampling:
            embr *= source_dropout
        else:
            # we drop out the same words in both directions
            embr *= source_dropout[::-1]

    projr = get_layer_constr(options['encoder'])(tparams, embr, options,
                                             prefix='encoder_r',
                                             mask=xr_mask,
                                             emb_dropout=emb_dropout_r,
                                             rec_dropout=rec_dropout_r,
                                             truncate_gradient=options['encoder_truncate_gradient'],
                                             profile=profile)

    # context will be the concatenation of forward and backward rnns
    ctx = concatenate([proj[0], projr[0][::-1]], axis=proj[0].ndim-1)

    return x, ctx


# build a training model
def build_model(tparams, options):
    opt_ret = dict()

    trng = RandomStreams(1234)
    use_noise = theano.shared(numpy.float32(0.))

    x_mask = tensor.matrix('x_mask', dtype='float32')
    x_mask.tag.test_value = numpy.ones(shape=(5, 10)).astype('float32')
    y = tensor.matrix('y', dtype='int64')
    y.tag.test_value = (numpy.random.rand(8, 10)*100).astype('int64')
    y_mask = tensor.matrix('y_mask', dtype='float32')
    y_mask.tag.test_value = numpy.ones(shape=(8, 10)).astype('float32')

    x, ctx = build_encoder(tparams, options, trng, use_noise, x_mask, sampling=False)
    n_samples = x.shape[2]
    n_timesteps_trg = y.shape[0]

    if options['use_dropout']:
        retain_probability_emb = 1-options['dropout_embedding']
        retain_probability_hidden = 1-options['dropout_hidden']
        retain_probability_target = 1-options['dropout_target']
        if options['model_version'] < 0.1:
            scaled = False
        else:
            scaled = True
        rec_dropout_d = shared_dropout_layer((5, n_samples, options['dim']), use_noise, trng, retain_probability_hidden, scaled)
        emb_dropout_d = shared_dropout_layer((2, n_samples, options['dim_word']), use_noise, trng, retain_probability_emb, scaled)
        ctx_dropout_d = shared_dropout_layer((4, n_samples, 2*options['dim']), use_noise, trng, retain_probability_hidden, scaled)
        target_dropout = shared_dropout_layer((n_timesteps_trg, n_samples, 1), use_noise, trng, retain_probability_target, scaled)
        target_dropout = tensor.tile(target_dropout, (1,1,options['dim_word']))
    else:
        rec_dropout_d = theano.shared(numpy.array([1.]*5, dtype='float32'))
        emb_dropout_d = theano.shared(numpy.array([1.]*2, dtype='float32'))
        ctx_dropout_d = theano.shared(numpy.array([1.]*4, dtype='float32'))

    # mean of the context (across time) will be used to initialize decoder rnn
    ctx_mean = (ctx * x_mask[:, :, None]).sum(0) / x_mask.sum(0)[:, None]

    # or you can use the last state of forward + backward encoder rnns
    # ctx_mean = concatenate([proj[0][-1], projr[0][-1]], axis=proj[0].ndim-2)

    if options['use_dropout']:
        ctx_mean *= shared_dropout_layer((n_samples, 2*options['dim']), use_noise, trng, retain_probability_hidden, scaled)

    # initial decoder state
    init_state = get_layer_constr('ff')(tparams, ctx_mean, options,
                                    prefix='ff_state', activ='tanh')

    # word embedding (target), we will shift the target sequence one time step
    # to the right. This is done because of the bi-gram connections in the
    # readout and decoder rnn. The first target will be all zeros and we will
    # not condition on the last output.
    decoder_embedding_suffix = '' if options['tie_encoder_decoder_embeddings'] else '_dec'
    emb = get_layer_constr('embedding')(tparams, y, suffix=decoder_embedding_suffix)
    if options['use_dropout']:
        emb *= target_dropout

    emb_shifted = tensor.zeros_like(emb)
    emb_shifted = tensor.set_subtensor(emb_shifted[1:], emb[:-1])
    emb = emb_shifted

    # decoder - pass through the decoder conditional gru with attention
    proj = get_layer_constr(options['decoder'])(tparams, emb, options,
                                            prefix='decoder',
                                            mask=y_mask, context=ctx,
                                            context_mask=x_mask,
                                            one_step=False,
                                            init_state=init_state,
                                            emb_dropout=emb_dropout_d,
                                            ctx_dropout=ctx_dropout_d,
                                            rec_dropout=rec_dropout_d,
                                            truncate_gradient=options['decoder_truncate_gradient'],
                                            profile=profile)
    # hidden states of the decoder gru
    proj_h = proj[0]

    # weighted averages of context, generated by attention module
    ctxs = proj[1]

    if options['use_dropout']:
        proj_h *= shared_dropout_layer((n_samples, options['dim']), use_noise, trng, retain_probability_hidden, scaled)
        emb *= shared_dropout_layer((n_samples, options['dim_word']), use_noise, trng, retain_probability_emb, scaled)
        ctxs *= shared_dropout_layer((n_samples, 2*options['dim']), use_noise, trng, retain_probability_hidden, scaled)

    # weights (alignment matrix) #####LIUCAN: this is where the attention vector is.
    opt_ret['dec_alphas'] = proj[2]

    # compute word probabilities
    logit_lstm = get_layer_constr('ff')(tparams, proj_h, options,
                                    prefix='ff_logit_lstm', activ='linear')
    logit_prev = get_layer_constr('ff')(tparams, emb, options,
                                    prefix='ff_logit_prev', activ='linear')
    logit_ctx = get_layer_constr('ff')(tparams, ctxs, options,
                                   prefix='ff_logit_ctx', activ='linear')
    logit = tensor.tanh(logit_lstm+logit_prev+logit_ctx)

    if options['use_dropout']:
        logit *= shared_dropout_layer((n_samples, options['dim_word']), use_noise, trng, retain_probability_hidden, scaled)

    logit_W = tparams['Wemb' + decoder_embedding_suffix].T if options['tie_decoder_embeddings'] else None
    logit = get_layer_constr('ff')(tparams, logit, options,
                            prefix='ff_logit', activ='linear', W=logit_W)

    logit_shp = logit.shape
    probs = tensor.nnet.softmax(logit.reshape([logit_shp[0]*logit_shp[1],
                                               logit_shp[2]]))

    # cost
    y_flat = y.flatten()
    y_flat_idx = tensor.arange(y_flat.shape[0]) * options['n_words'] + y_flat
    cost = -tensor.log(probs.flatten()[y_flat_idx])
    cost = cost.reshape([y.shape[0], y.shape[1]])
    cost = (cost * y_mask).sum(0)

    #print "Print out in build_model()"
    #print opt_ret
    return trng, use_noise, x, x_mask, y, y_mask, opt_ret, cost


# build a sampler
def build_sampler(tparams, options, use_noise, trng, return_alignment=False):

    if options['use_dropout'] and options['model_version'] < 0.1:
        retain_probability_emb = 1-options['dropout_embedding']
        retain_probability_hidden = 1-options['dropout_hidden']
        retain_probability_source = 1-options['dropout_source']
        retain_probability_target = 1-options['dropout_target']
        rec_dropout_d = theano.shared(numpy.array([retain_probability_hidden]*5, dtype='float32'))
        emb_dropout_d = theano.shared(numpy.array([retain_probability_emb]*2, dtype='float32'))
        ctx_dropout_d = theano.shared(numpy.array([retain_probability_hidden]*4, dtype='float32'))
        target_dropout = theano.shared(numpy.float32(retain_probability_target))
    else:
        rec_dropout_d = theano.shared(numpy.array([1.]*5, dtype='float32'))
        emb_dropout_d = theano.shared(numpy.array([1.]*2, dtype='float32'))
        ctx_dropout_d = theano.shared(numpy.array([1.]*4, dtype='float32'))

    x, ctx = build_encoder(tparams, options, trng, use_noise, x_mask=None, sampling=True)
    n_samples = x.shape[2]

    # get the input for decoder rnn initializer mlp
    ctx_mean = ctx.mean(0)
    # ctx_mean = concatenate([proj[0][-1],projr[0][-1]], axis=proj[0].ndim-2)

    if options['use_dropout'] and options['model_version'] < 0.1:
        ctx_mean *= retain_probability_hidden

    init_state = get_layer_constr('ff')(tparams, ctx_mean, options,
                                    prefix='ff_state', activ='tanh')

    print >>sys.stderr, 'Building f_init...',
    outs = [init_state, ctx]
    f_init = theano.function([x], outs, name='f_init', profile=profile)
    print >>sys.stderr, 'Done'

    # x: 1 x 1
    y = tensor.vector('y_sampler', dtype='int64')
    init_state = tensor.matrix('init_state', dtype='float32')

    # if it's the first word, emb should be all zero and it is indicated by -1
    decoder_embedding_suffix = '' if options['tie_encoder_decoder_embeddings'] else '_dec'
    emb = get_layer_constr('embedding')(tparams, y, suffix=decoder_embedding_suffix)
    if options['use_dropout'] and options['model_version'] < 0.1:
        emb = emb * target_dropout
    emb = tensor.switch(y[:, None] < 0,
                        tensor.zeros((1, options['dim_word'])),
                        emb)


    # apply one step of conditional gru with attention
    proj = get_layer_constr(options['decoder'])(tparams, emb, options,
                                            prefix='decoder',
                                            mask=None, context=ctx,
                                            one_step=True,
                                            init_state=init_state,
                                            emb_dropout=emb_dropout_d,
                                            ctx_dropout=ctx_dropout_d,
                                            rec_dropout=rec_dropout_d,
                                            truncate_gradient=options['decoder_truncate_gradient'],
                                            profile=profile)
    # get the next hidden state
    next_state = proj[0]

    # get the weighted averages of context for this target word y
    ctxs = proj[1]

    # alignment matrix (attention model)
    dec_alphas = proj[2]

    if options['use_dropout'] and options['model_version'] < 0.1:
        next_state_up = next_state * retain_probability_hidden
        emb *= retain_probability_emb
        ctxs *= retain_probability_hidden
    else:
        next_state_up = next_state

    logit_lstm = get_layer_constr('ff')(tparams, next_state_up, options,
                                    prefix='ff_logit_lstm', activ='linear')
    logit_prev = get_layer_constr('ff')(tparams, emb, options,
                                    prefix='ff_logit_prev', activ='linear')
    logit_ctx = get_layer_constr('ff')(tparams, ctxs, options,
                                   prefix='ff_logit_ctx', activ='linear')
    logit = tensor.tanh(logit_lstm+logit_prev+logit_ctx)

    if options['use_dropout'] and options['model_version'] < 0.1:
        logit *= retain_probability_hidden

    logit_W = tparams['Wemb' + decoder_embedding_suffix].T if options['tie_decoder_embeddings'] else None
    logit = get_layer_constr('ff')(tparams, logit, options,
                            prefix='ff_logit', activ='linear', W=logit_W)

    # compute the softmax probability
    next_probs = tensor.nnet.softmax(logit)

    # sample from softmax distribution to get the sample
    next_sample = trng.multinomial(pvals=next_probs).argmax(1)

    # compile a function to do the whole thing above, next word probability,
    # sampled word for the next target, next hidden state to be used
    print >>sys.stderr, 'Building f_next...',
    inps = [y, ctx, init_state]
    outs = [next_probs, next_sample, next_state]

    if return_alignment:
        outs.append(dec_alphas)

    f_next = theano.function(inps, outs, name='f_next', profile=profile)
    print >>sys.stderr, 'Done'

    return f_init, f_next


# minimum risk cost
# assumes cost is the negative sentence-level log probability
# and each sentence in the minibatch is a sample of the same source sentence
def mrt_cost(cost, y_mask, options):
    loss = tensor.vector('loss', dtype='float32')
    alpha = theano.shared(numpy.float32(options['mrt_alpha']))

    if options['mrt_ml_mix'] > 0:
        ml_cost = cost[0]

        # remove reference for MRT objective unless enabled
        if not options['mrt_reference']:
            cost = cost[1:]

    cost *= alpha

    #get normalized probability
    cost = tensor.nnet.softmax(-cost)[0]

    # risk: expected loss
    if options['mrt_ml_mix'] > 0 and not options['mrt_reference']:
        cost *= loss[1:]
    else:
        cost *= loss


    cost = cost.sum()

    if options['mrt_ml_mix'] > 0:
        #normalize ML by length (because MRT is length-invariant)
        ml_cost /= y_mask[:,0].sum(0)
        ml_cost *= options['mrt_ml_mix']
        cost += ml_cost

    return cost, loss


# build a sampler that produces samples in one theano function
def build_full_sampler(tparams, options, use_noise, trng, greedy=False):

    if options['use_dropout'] and options['model_version'] < 0.1:
        retain_probability_emb = 1-options['dropout_embedding']
        retain_probability_hidden = 1-options['dropout_hidden']
        retain_probability_target = 1-options['dropout_target']
        rec_dropout_d = theano.shared(numpy.array([retain_probability_hidden]*5, dtype='float32'))
        emb_dropout_d = theano.shared(numpy.array([retain_probability_emb]*2, dtype='float32'))
        ctx_dropout_d = theano.shared(numpy.array([retain_probability_hidden]*4, dtype='float32'))
        target_dropout = theano.shared(numpy.float32(retain_probability_target))
    else:
        rec_dropout_d = theano.shared(numpy.array([1.]*5, dtype='float32'))
        emb_dropout_d = theano.shared(numpy.array([1.]*2, dtype='float32'))
        ctx_dropout_d = theano.shared(numpy.array([1.]*4, dtype='float32'))
        target_dropout = theano.shared(numpy.float32(1.))

    if greedy:
        x_mask = tensor.matrix('x_mask', dtype='float32')
        x_mask.tag.test_value = numpy.ones(shape=(5, 10)).astype('float32')
    else:
        x_mask = None

    x, ctx = build_encoder(tparams, options, trng, use_noise, x_mask, sampling=True)
    n_samples = x.shape[2]

    if x_mask:
        ctx_mean = (ctx * x_mask[:, :, None]).sum(0) / x_mask.sum(0)[:, None]
    else:
        ctx_mean = ctx.mean(0)

    if options['use_dropout'] and options['model_version'] < 0.1:
        ctx_mean *= retain_probability_hidden

    init_state = get_layer_constr('ff')(tparams, ctx_mean, options,
                                    prefix='ff_state', activ='tanh')

    if greedy:
        init_w = tensor.alloc(numpy.int64(-1), n_samples)
    else:
        k = tensor.iscalar("k")
        k.tag.test_value = 12
        init_w = tensor.alloc(numpy.int64(-1), k*n_samples)

        ctx = tensor.tile(ctx, [k, 1])

        init_state = tensor.tile(init_state, [k, 1])

    # projected context
    assert ctx.ndim == 3, 'Context must be 3-d: #annotation x #sample x dim'
    pctx_ = tensor.dot(ctx*ctx_dropout_d[0], tparams[pp('decoder', 'Wc_att')]) +\
        tparams[pp('decoder', 'b_att')]

    def decoder_step(y, init_state, ctx, pctx_, target_dropout, emb_dropout, rec_dropout, ctx_dropout, *shared_vars):

        # if it's the first word, emb should be all zero and it is indicated by -1
        decoder_embedding_suffix = '' if options['tie_encoder_decoder_embeddings'] else '_dec'
        emb = get_layer_constr('embedding')(tparams, y, suffix=decoder_embedding_suffix)
        emb = tensor.switch(y[:, None] < 0,
                            tensor.zeros((1, options['dim_word'])),
                            emb)
        emb *= target_dropout

        # apply one step of conditional gru with attention
        proj = get_layer_constr('gru_cond')(tparams, emb, options,
                                                prefix='decoder',
                                                mask=None,
                                                context=ctx,
                                                context_mask=x_mask,
                                                pctx_=pctx_,
                                                one_step=True,
                                                init_state=init_state,
                                                emb_dropout=emb_dropout,
                                                ctx_dropout=ctx_dropout,
                                                rec_dropout=rec_dropout,
                                                shared_vars=shared_vars,
                                                profile=profile)
        # get the next hidden state
        next_state = proj[0]

        # get the weighted averages of context for this target word y
        ctxs = proj[1]

        # alignment matrix (attention model)
        dec_alphas = proj[2]

        if options['use_dropout'] and options['model_version'] < 0.1:
            next_state_up = next_state * retain_probability_hidden
            emb *= retain_probability_emb
            ctxs *= retain_probability_hidden
        else:
            next_state_up = next_state

        logit_lstm = get_layer_constr('ff')(tparams, next_state_up, options,
                                        prefix='ff_logit_lstm', activ='linear')
        logit_prev = get_layer_constr('ff')(tparams, emb, options,
                                        prefix='ff_logit_prev', activ='linear')
        logit_ctx = get_layer_constr('ff')(tparams, ctxs, options,
                                    prefix='ff_logit_ctx', activ='linear')
        logit = tensor.tanh(logit_lstm+logit_prev+logit_ctx)

        if options['use_dropout'] and options['model_version'] < 0.1:
            logit *= retain_probability_hidden

        logit_W = tparams['Wemb' + decoder_embedding_suffix].T if options['tie_decoder_embeddings'] else None
        logit = get_layer_constr('ff')(tparams, logit, options,
                                prefix='ff_logit', activ='linear', W=logit_W)

        # compute the softmax probability
        next_probs = tensor.nnet.softmax(logit)

        if greedy:
            next_sample = next_probs.argmax(1)
        else:
            # sample from softmax distribution to get the sample
            next_sample = trng.multinomial(pvals=next_probs).argmax(1)

        # do not produce words after EOS
        next_sample = tensor.switch(
                      tensor.eq(y,0),
                      0,
                      next_sample)

        return [next_sample, next_state, next_probs[:, next_sample].diagonal()], \
               theano.scan_module.until(tensor.all(tensor.eq(next_sample, 0))) # stop when all outputs are 0 (EOS)

    # symbolic loop for sequence generation
    shared_vars = [tparams[pp('decoder', 'U')],
                   tparams[pp('decoder', 'Wc')],
                   tparams[pp('decoder', 'W_comb_att')],
                   tparams[pp('decoder', 'U_att')],
                   tparams[pp('decoder', 'c_tt')],
                   tparams[pp('decoder', 'Ux')],
                   tparams[pp('decoder', 'Wcx')],
                   tparams[pp('decoder', 'U_nl')],
                   tparams[pp('decoder', 'Ux_nl')],
                   tparams[pp('decoder', 'b_nl')],
                   tparams[pp('decoder', 'bx_nl')]]


    n_steps = tensor.iscalar("n_steps")
    n_steps.tag.test_value = 50

    (sample, state, probs), updates = theano.scan(decoder_step,
                        outputs_info=[init_w, init_state, None],
                        non_sequences=[ctx, pctx_, target_dropout, emb_dropout_d, rec_dropout_d, ctx_dropout_d]+shared_vars,
                        n_steps=n_steps, truncate_gradient=options['decoder_truncate_gradient'],)

    print >>sys.stderr, 'Building f_sample...',
    if greedy:
        inps = [x, x_mask, n_steps]
    else:
        inps = [x, k, n_steps]
    outs = [sample, probs]
    f_sample = theano.function(inps, outs, name='f_sample', updates=updates, profile=profile)
    print >>sys.stderr, 'Done'

    return f_sample



# generate sample, either with stochastic sampling or beam search. Note that,
# this function iteratively calls f_init and f_next functions.
def gen_sample(f_init, f_next, x, trng=None, k=1, maxlen=30,
               stochastic=True, argmax=False, return_alignment=False, suppress_unk=False,
               return_hyp_graph=False):

    # k is the beam size we have
    if k > 1 and argmax:
        assert not stochastic, \
            'Beam search does not support stochastic sampling with argmax'

    sample = []
    sample_score = []
    sample_word_probs = []
    alignment = []
    hyp_graph = None
    if stochastic:
        if argmax:
            sample_score = 0
        live_k=k
    else:
        live_k = 1

    if return_hyp_graph:
        from hypgraph import HypGraph
        hyp_graph = HypGraph()

    dead_k = 0

    hyp_samples=[ [] for i in xrange(live_k) ]
    word_probs=[ [] for i in xrange(live_k) ]
    hyp_scores = numpy.zeros(live_k).astype('float32')
    hyp_states = []
    if return_alignment:
        hyp_alignment = [[] for _ in xrange(live_k)]

    # for ensemble decoding, we keep track of states and probability distribution
    # for each model in the ensemble
    num_models = len(f_init)
    next_state = [None]*num_models
    ctx0 = [None]*num_models
    next_p = [None]*num_models
    dec_alphas = [None]*num_models
    # get initial state of decoder rnn and encoder context
    for i in xrange(num_models):
        ret = f_init[i](x)
        next_state[i] = numpy.tile( ret[0] , (live_k,1))
        ctx0[i] = ret[1]
    next_w = -1 * numpy.ones((live_k,)).astype('int64')  # bos indicator

    # x is a sequence of word ids followed by 0, eos id
    for ii in xrange(maxlen):
        for i in xrange(num_models):
            ctx = numpy.tile(ctx0[i], [live_k, 1])
            inps = [next_w, ctx, next_state[i]]
            ret = f_next[i](*inps)
            # dimension of dec_alpha (k-beam-size, number-of-input-hidden-units)
            next_p[i], next_w_tmp, next_state[i] = ret[0], ret[1], ret[2]
            if return_alignment:
                dec_alphas[i] = ret[3]

            if suppress_unk:
                next_p[i][:,1] = -numpy.inf
        if stochastic:
            #batches are not supported with argmax: output data structure is different
            if argmax:
                nw = sum(next_p)[0].argmax()
                sample.append(nw)
                sample_score += numpy.log(next_p[0][0, nw])
                if nw == 0:
                    break
            else:
                #FIXME: sampling is currently performed according to the last model only
                nws = next_w_tmp
                cand_scores = numpy.array(hyp_scores)[:, None] - numpy.log(next_p[-1])
                probs = next_p[-1]

                for idx,nw in enumerate(nws):
                    hyp_samples[idx].append(nw)


                hyp_states=[]
                for ti in xrange(live_k):
                    hyp_states.append([copy.copy(next_state[i][ti]) for i in xrange(num_models)])
                    hyp_scores[ti]=cand_scores[ti][nws[ti]]
                    word_probs[ti].append(probs[ti][nws[ti]])

                new_hyp_states=[]
                new_hyp_samples=[]
                new_hyp_scores=[]
                new_word_probs=[]
                for hyp_sample,hyp_state, hyp_score, hyp_word_prob in zip(hyp_samples,hyp_states,hyp_scores, word_probs):
                    if hyp_sample[-1]  > 0:
                        new_hyp_samples.append(copy.copy(hyp_sample))
                        new_hyp_states.append(copy.copy(hyp_state))
                        new_hyp_scores.append(hyp_score)
                        new_word_probs.append(hyp_word_prob)
                    else:
                        sample.append(copy.copy(hyp_sample))
                        sample_score.append(hyp_score)
                        sample_word_probs.append(hyp_word_prob)

                hyp_samples=new_hyp_samples
                hyp_states=new_hyp_states
                hyp_scores=new_hyp_scores
                word_probs=new_word_probs

                live_k=len(hyp_samples)
                if live_k < 1:
                    break

                next_w = numpy.array([w[-1] for w in hyp_samples])
                next_state = [numpy.array(state) for state in zip(*hyp_states)]
        else:
            cand_scores = hyp_scores[:, None] - sum(numpy.log(next_p))
            probs = sum(next_p)/num_models
            cand_flat = cand_scores.flatten()
            probs_flat = probs.flatten()
            ranks_flat = cand_flat.argpartition(k-dead_k-1)[:(k-dead_k)]

            #averaging the attention weights accross models
            if return_alignment:
                mean_alignment = sum(dec_alphas)/num_models

            voc_size = next_p[0].shape[1]
            # index of each k-best hypothesis
            trans_indices = ranks_flat / voc_size
            word_indices = ranks_flat % voc_size
            costs = cand_flat[ranks_flat]

            new_hyp_samples = []
            new_hyp_scores = numpy.zeros(k-dead_k).astype('float32')
            new_word_probs = []
            new_hyp_states = []
            if return_alignment:
                # holds the history of attention weights for each time step for each of the surviving hypothesis
                # dimensions (live_k * target_words * source_hidden_units]
                # at each time step we append the attention weights corresponding to the current target word
                new_hyp_alignment = [[] for _ in xrange(k-dead_k)]

            # ti -> index of k-best hypothesis
            for idx, [ti, wi] in enumerate(zip(trans_indices, word_indices)):
                new_hyp_samples.append(hyp_samples[ti]+[wi])
                new_word_probs.append(word_probs[ti] + [probs_flat[ranks_flat[idx]].tolist()])
                new_hyp_scores[idx] = copy.copy(costs[idx])
                new_hyp_states.append([copy.copy(next_state[i][ti]) for i in xrange(num_models)])
                if return_alignment:
                    # get history of attention weights for the current hypothesis
                    new_hyp_alignment[idx] = copy.copy(hyp_alignment[ti])
                    # extend the history with current attention weights
                    new_hyp_alignment[idx].append(mean_alignment[ti])


            # check the finished samples
            new_live_k = 0
            hyp_samples = []
            hyp_scores = []
            hyp_states = []
            word_probs = []
            if return_alignment:
                hyp_alignment = []

            # sample and sample_score hold the k-best translations and their scores
            for idx in xrange(len(new_hyp_samples)):
                if return_hyp_graph:
                    word, history = new_hyp_samples[idx][-1], new_hyp_samples[idx][:-1]
                    score = new_hyp_scores[idx]
                    word_prob = new_word_probs[idx][-1]
                    hyp_graph.add(word, history, word_prob=word_prob, cost=score)
                if new_hyp_samples[idx][-1] == 0:
                    sample.append(copy.copy(new_hyp_samples[idx]))
                    sample_score.append(new_hyp_scores[idx])
                    sample_word_probs.append(new_word_probs[idx])
                    if return_alignment:
                        alignment.append(new_hyp_alignment[idx])
                    dead_k += 1
                else:
                    new_live_k += 1
                    hyp_samples.append(copy.copy(new_hyp_samples[idx]))
                    hyp_scores.append(new_hyp_scores[idx])
                    hyp_states.append(copy.copy(new_hyp_states[idx]))
                    word_probs.append(new_word_probs[idx])
                    if return_alignment:
                        hyp_alignment.append(new_hyp_alignment[idx])
            hyp_scores = numpy.array(hyp_scores)

            live_k = new_live_k

            if new_live_k < 1:
                break
            if dead_k >= k:
                break

            next_w = numpy.array([w[-1] for w in hyp_samples])
            next_state = [numpy.array(state) for state in zip(*hyp_states)]

    # dump every remaining one
    if not argmax and live_k > 0:
        for idx in xrange(live_k):
            sample.append(hyp_samples[idx])
            sample_score.append(hyp_scores[idx])
            sample_word_probs.append(word_probs[idx])
            if return_alignment:
                alignment.append(hyp_alignment[idx])

    if not return_alignment:
        alignment = [None for i in range(len(sample))]

    return sample, sample_score, sample_word_probs, alignment, hyp_graph


# calculate the log probablities on a given corpus using translation model
def pred_probs(f_log_probs, prepare_data, options, iterator, verbose=True, normalize=False, alignweights=False):
    probs = []
    n_done = 0

    alignments_json = []

    for x, y in iterator:
        #ensure consistency in number of factors
        if len(x[0][0]) != options['factors']:
            sys.stderr.write('Error: mismatch between number of factors in settings ({0}), and number in validation corpus ({1})\n'.format(options['factors'], len(x[0][0])))
            sys.exit(1)

        n_done += len(x)

        x, x_mask, y, y_mask = prepare_data(x, y,
                                            n_words_src=options['n_words_src'],
                                            n_words=options['n_words'])

        ### in optional save weights mode.
        if alignweights:
            pprobs, attention = f_log_probs(x, x_mask, y, y_mask)
            for jdata in get_alignments(attention, x_mask, y_mask):
                alignments_json.append(jdata)
        else:
            pprobs = f_log_probs(x, x_mask, y, y_mask)

        # normalize scores according to output length
        if normalize:
            lengths = numpy.array([numpy.count_nonzero(s) for s in y_mask.T])
            pprobs /= lengths

        for pp in pprobs:
            probs.append(pp)

        if verbose:
            print >>sys.stderr, '%d samples computed' % (n_done)

    return numpy.array(probs), alignments_json


def train(dim_word=512,  # word vector dimensionality
          dim=1000,  # the number of LSTM units
          factors=1, # input factors
          dim_per_factor=None, # list of word vector dimensionalities (one per factor): [250,200,50] for total dimensionality of 500
          encoder='gru',
          decoder='gru_cond',
          patience=10,  # early stopping patience
          max_epochs=5000,
          finish_after=10000000,  # finish after this many updates
          dispFreq=1000,
          decay_c=0.,  # L2 regularization penalty
          map_decay_c=0., # L2 regularization penalty towards original weights
          alpha_c=0.,  # alignment regularization
          clip_c=-1.,  # gradient clipping threshold
          lrate=0.0001,  # learning rate
          n_words_src=None,  # source vocabulary size
          n_words=None,  # target vocabulary size
          maxlen=100,  # maximum length of the description
          pos_win=10, # half window size of local attenton
          optimizer='adam',
          batch_size=16,
          valid_batch_size=16,
          saveto='model.npz',
          validFreq=10000,
          saveFreq=30000,   # save the parameters after every saveFreq updates
          sampleFreq=10000,   # generate some samples after every sampleFreq
          datasets=[
              '/data/lisatmp3/chokyun/europarl/europarl-v7.fr-en.en.tok',
              '/data/lisatmp3/chokyun/europarl/europarl-v7.fr-en.fr.tok'],
          valid_datasets=['../data/dev/newstest2011.en.tok',
                          '../data/dev/newstest2011.fr.tok'],
          dictionaries=[
              '/data/lisatmp3/chokyun/europarl/europarl-v7.fr-en.en.tok.pkl',
              '/data/lisatmp3/chokyun/europarl/europarl-v7.fr-en.fr.tok.pkl'],
          use_dropout=False,
          dropout_embedding=0.2, # dropout for input embeddings (0: no dropout)
          dropout_hidden=0.2, # dropout for hidden layers (0: no dropout)
          dropout_source=0, # dropout source words (0: no dropout)
          dropout_target=0, # dropout target words (0: no dropout)
          reload_=False,
          overwrite=False,
          external_validation_script=None,
          shuffle_each_epoch=True,
          finetune=False,
          finetune_only_last=False,
          sort_by_length=True,
          use_domain_interpolation=False,
          domain_interpolation_min=0.1,
          domain_interpolation_inc=0.1,
          domain_interpolation_indomain_datasets=['indomain.en', 'indomain.fr'],
          maxibatch_size=20, #How many minibatches to load at one time
          objective="CE", #CE: cross-entropy; MRT: minimum risk training (see https://www.aclweb.org/anthology/P/P16/P16-1159.pdf)
          mrt_alpha=0.005,
          mrt_samples=100,
          mrt_samples_meanloss=10,
          mrt_reference=False,
          mrt_loss="SENTENCEBLEU n=4", # loss function for minimum risk training
          mrt_ml_mix=0, # interpolate mrt loss with ML loss
          model_version=0.1, #store version used for training for compatibility
          prior_model=None, # Prior model file, used for MAP
          tie_encoder_decoder_embeddings=False, # Tie the input embeddings of the encoder and the decoder (first factor only)
          tie_decoder_embeddings=False, # Tie the input embeddings of the decoder with the softmax output embeddings
          encoder_truncate_gradient=-1, # Truncate BPTT gradients in the encoder to this value. Use -1 for no truncation
          decoder_truncate_gradient=-1, # Truncate BPTT gradients in the decoder to this value. Use -1 for no truncation
    ):

    # Model options
    model_options = locals().copy()


    if model_options['dim_per_factor'] == None:
        if factors == 1:
            model_options['dim_per_factor'] = [model_options['dim_word']]
        else:
            sys.stderr.write('Error: if using factored input, you must specify \'dim_per_factor\'\n')
            sys.exit(1)

    assert(len(dictionaries) == factors + 1) # one dictionary per source factor + 1 for target factor
    assert(len(model_options['dim_per_factor']) == factors) # each factor embedding has its own dimensionality
    assert(sum(model_options['dim_per_factor']) == model_options['dim_word']) # dimensionality of factor embeddings sums up to total dimensionality of input embedding vector
    assert(prior_model != None and (os.path.exists(prior_model)) or (map_decay_c==0.0)) # MAP training requires a prior model file

    # load dictionaries and invert them
    worddicts = [None] * len(dictionaries)
    worddicts_r = [None] * len(dictionaries)
    for ii, dd in enumerate(dictionaries):
        worddicts[ii] = load_dict(dd)
        worddicts_r[ii] = dict()
        for kk, vv in worddicts[ii].iteritems():
            worddicts_r[ii][vv] = kk

    if n_words_src is None:
        n_words_src = len(worddicts[0])
        model_options['n_words_src'] = n_words_src
    if n_words is None:
        n_words = len(worddicts[1])
        model_options['n_words'] = n_words

    if tie_encoder_decoder_embeddings:
        assert (n_words_src == n_words), "When tying encoder and decoder embeddings, source and target vocabulary size must the same"
        if worddicts[0] != worddicts[1]:
            warn("Encoder-decoder embedding tying is enabled with different source and target dictionaries. This is usually a configuration error")

    if model_options['objective'] == 'MRT':
        # in CE mode parameters are updated once per batch; in MRT mode parameters are updated once
        # per pair of train sentences (== per batch of samples), so we set batch_size to 1 to make
        # model saving, validation, etc trigger after the same number of updates as before
        print 'Running in MRT mode, minibatch size set to 1 sentence'
        batch_size = 1

    print 'Loading data'
    domain_interpolation_cur = None
    if use_domain_interpolation:
        print 'Using domain interpolation with initial ratio %s, increase rate %s' % (domain_interpolation_min, domain_interpolation_inc)
        domain_interpolation_cur = domain_interpolation_min
        train = DomainInterpolatorTextIterator(datasets[0], datasets[1],
                         dictionaries[:-1], dictionaries[1],
                         n_words_source=n_words_src, n_words_target=n_words,
                         batch_size=batch_size,
                         maxlen=maxlen,
                         skip_empty=True,
                         shuffle_each_epoch=shuffle_each_epoch,
                         sort_by_length=sort_by_length,
                         indomain_source=domain_interpolation_indomain_datasets[0],
                         indomain_target=domain_interpolation_indomain_datasets[1],
                         interpolation_rate=domain_interpolation_cur,
                         maxibatch_size=maxibatch_size)
    else:
        train = TextIterator(datasets[0], datasets[1],
                         dictionaries[:-1], dictionaries[-1],
                         n_words_source=n_words_src, n_words_target=n_words,
                         batch_size=batch_size,
                         maxlen=maxlen,
                         skip_empty=True,
                         shuffle_each_epoch=shuffle_each_epoch,
                         sort_by_length=sort_by_length,
                         maxibatch_size=maxibatch_size)

    if valid_datasets and validFreq:
        valid = TextIterator(valid_datasets[0], valid_datasets[1],
                            dictionaries[:-1], dictionaries[-1],
                            n_words_source=n_words_src, n_words_target=n_words,
                            batch_size=valid_batch_size,
                            maxlen=maxlen)
    else:
        valid = None

    comp_start = time.time()

    print 'Building model'
    params = init_params(model_options)

    optimizer_params = {}
    # prepare parameters
    if reload_ and os.path.exists(saveto):
        print 'Reloading model parameters'
        params = load_params(saveto, params)
        print 'Reloading optimizer parameters'
        optimizer_params = load_optimizer_params(saveto, optimizer)
    elif prior_model:
        print 'Initializing model parameters from prior'
        params = load_params(prior_model, params)

    # load prior model if specified
    if prior_model:
        print 'Loading prior model parameters'
        params = load_params(prior_model, params, with_prefix='prior_')

    tparams = init_theano_params(params)

    trng, use_noise, \
        x, x_mask, y, y_mask, \
        opt_ret, \
        cost = \
        build_model(tparams, model_options)

    inps = [x, x_mask, y, y_mask]

    if validFreq or sampleFreq:
        print 'Building sampler'
        f_init, f_next = build_sampler(tparams, model_options, use_noise, trng)
    if model_options['objective'] == 'MRT':
        print 'Building MRT sampler'
        f_sampler = build_full_sampler(tparams, model_options, use_noise, trng)

    # before any regularizer
    print 'Building f_log_probs...',
    f_log_probs = theano.function(inps, cost, profile=profile)
    print 'Done'

    if model_options['objective'] == 'CE':
        cost = cost.mean()
    elif model_options['objective'] == 'MRT':
        #MRT objective function
        cost, loss = mrt_cost(cost, y_mask, model_options)
        inps += [loss]
    else:
        sys.stderr.write('Error: objective must be one of ["CE", "MRT"]\n')
        sys.exit(1)

    # apply L2 regularization on weights
    if decay_c > 0.:
        decay_c = theano.shared(numpy.float32(decay_c), name='decay_c')
        weight_decay = 0.
        for kk, vv in tparams.iteritems():
            if kk.startswith('prior_'):
                continue
            weight_decay += (vv ** 2).sum()
        weight_decay *= decay_c
        cost += weight_decay

    # regularize the alpha weights
    if alpha_c > 0. and not model_options['decoder'].endswith('simple'):
        alpha_c = theano.shared(numpy.float32(alpha_c), name='alpha_c')
        alpha_reg = alpha_c * (
            (tensor.cast(y_mask.sum(0)//x_mask.sum(0), 'float32')[:, None] -
             opt_ret['dec_alphas'].sum(0))**2).sum(1).mean()
        cost += alpha_reg

    # apply L2 regularisation to loaded model (map training)
    if map_decay_c > 0:
        map_decay_c = theano.shared(numpy.float32(map_decay_c), name="map_decay_c")
        weight_map_decay = 0.
        for kk, vv in tparams.iteritems():
            if kk.startswith('prior_'):
                continue
            init_value = tparams['prior_' + kk]
            weight_map_decay += ((vv -init_value) ** 2).sum()
        weight_map_decay *= map_decay_c
        cost += weight_map_decay

    updated_params = OrderedDict(tparams)

    # don't update prior model parameters
    if prior_model:
        updated_params = OrderedDict([(key,value) for (key,value) in updated_params.iteritems() if not key.startswith('prior_')])

    # allow finetuning with fixed embeddings
    if finetune:
        updated_params = OrderedDict([(key,value) for (key,value) in updated_params.iteritems() if not key.startswith('Wemb')])

    # allow finetuning of only last layer (becomes a linear model training problem)
    if finetune_only_last:
        updated_params = OrderedDict([(key,value) for (key,value) in updated_params.iteritems() if key in ['ff_logit_W', 'ff_logit_b']])

    print 'Computing gradient...',
    grads = tensor.grad(cost, wrt=itemlist(updated_params))
    print 'Done'

    # apply gradient clipping here
    if clip_c > 0.:
        g2 = 0.
        for g in grads:
            g2 += (g**2).sum()
        new_grads = []
        for g in grads:
            new_grads.append(tensor.switch(g2 > (clip_c**2),
                                           g / tensor.sqrt(g2) * clip_c,
                                           g))
        grads = new_grads

    # compile the optimizer, the actual computational graph is compiled here
    lr = tensor.scalar(name='lr')

    print 'Building optimizers...',
    f_grad_shared, f_update, optimizer_tparams = eval(optimizer)(lr, updated_params,
                                                                 grads, inps, cost,
                                                                 profile=profile,
                                                                 optimizer_params=optimizer_params)
    print 'Done'

    print 'Total compilation time: {0:.1f}s'.format(time.time() - comp_start)

    print 'Optimization'

    best_p = None
    best_opt_p = None
    bad_counter = 0
    uidx = 0
    estop = False
    history_errs = []
    # reload history
    if reload_ and os.path.exists(saveto):
        rmodel = numpy.load(saveto)
        history_errs = list(rmodel['history_errs'])
        if 'uidx' in rmodel:
            uidx = rmodel['uidx']

    #save model options
    json.dump(model_options, open('%s.json' % saveto, 'wb'), indent=2)

    if validFreq == -1:
        validFreq = len(train[0])/batch_size
    if saveFreq == -1:
        saveFreq = len(train[0])/batch_size
    if sampleFreq == -1:
        sampleFreq = len(train[0])/batch_size

    valid_err = None

    cost_sum = 0
    cost_batches = 0
    last_disp_samples = 0
    last_words = 0
    ud_start = time.time()
    p_validation = None
    for eidx in xrange(max_epochs):
        n_samples = 0

        for x, y in train:
            uidx += 1
            use_noise.set_value(1.)

            #ensure consistency in number of factors
            if len(x) and len(x[0]) and len(x[0][0]) != factors:
                sys.stderr.write('Error: mismatch between number of factors in settings ({0}), and number in training corpus ({1})\n'.format(factors, len(x[0][0])))
                sys.exit(1)

            xlen = len(x)
            n_samples += xlen

            if model_options['objective'] == 'CE':

                x, x_mask, y, y_mask = prepare_data(x, y, maxlen=maxlen,
                                                    n_words_src=n_words_src,
                                                    n_words=n_words)

                if x is None:
                    print 'Minibatch with zero sample under length ', maxlen
                    uidx -= 1
                    continue

                cost_batches += 1
                last_disp_samples += xlen
                last_words += (numpy.sum(x_mask) + numpy.sum(y_mask))/2.0

                # compute cost, grads and copy grads to shared variables
                cost = f_grad_shared(x, x_mask, y, y_mask)
                cost_sum += cost

                # do the update on parameters
                f_update(lrate)

            elif model_options['objective'] == 'MRT':
                assert maxlen is not None and maxlen > 0

                xy_pairs = [(x_i, y_i) for (x_i, y_i) in zip(x, y) if len(x_i) < maxlen and len(y_i) < maxlen]
                if not xy_pairs:
                    uidx -= 1
                    continue

                for x_s, y_s in xy_pairs:

                    # draw independent samples to compute mean reward
                    if model_options['mrt_samples_meanloss']:
                        use_noise.set_value(0.)
                        samples, _ = f_sampler([x_s], model_options['mrt_samples_meanloss'], maxlen)
                        use_noise.set_value(1.)

                        samples = [numpy.trim_zeros(item) for item in zip(*samples)]

                        # map integers to words (for character-level metrics)
                        samples = [seqs2words(sample, worddicts_r[-1]) for sample in samples]
                        ref = seqs2words(y_s, worddicts_r[-1])

<<<<<<< HEAD
            if optimizer != 'adam':
                # compute cost, grads and copy grads to shared variables 
                cost = f_grad_shared(x, x_mask, y, y_mask)
                # do the update on parameters
                f_update(lrate)
            else:
                # compute cost, grads and update parameters
                cost = f_update(lrate, x, x_mask, y, y_mask)

            cost_sum += cost
=======
                        #scorers expect tokenized hypotheses/references
                        ref = ref.split(" ")
                        samples = [sample.split(" ") for sample in samples]

                        # get negative smoothed BLEU for samples
                        scorer = ScorerProvider().get(model_options['mrt_loss'])
                        scorer.set_reference(ref)
                        mean_loss = numpy.array(scorer.score_matrix(samples), dtype='float32').mean()
                    else:
                        mean_loss = 0.

                    # create k samples
                    use_noise.set_value(0.)
                    samples, _ = f_sampler([x_s], model_options['mrt_samples'], maxlen)
                    use_noise.set_value(1.)

                    samples = [numpy.trim_zeros(item) for item in zip(*samples)]

                    # remove duplicate samples
                    samples.sort()
                    samples = [s for s, _ in itertools.groupby(samples)]

                    # add gold translation [always in first position]
                    if model_options['mrt_reference'] or model_options['mrt_ml_mix']:
                        samples = [y_s] + [s for s in samples if s != y_s]

                    # create mini-batch with masking
                    x, x_mask, y, y_mask = prepare_data([x_s for _ in xrange(len(samples))], samples,
                                                                    maxlen=None, n_words_src=n_words_src,
                                                                    n_words=n_words)

                    cost_batches += 1
                    last_disp_samples += xlen
                    last_words += (numpy.sum(x_mask) + numpy.sum(y_mask))/2.0

                    # map integers to words (for character-level metrics)
                    samples = [seqs2words(sample, worddicts_r[-1]) for sample in samples]
                    y_s = seqs2words(y_s, worddicts_r[-1])

                    #scorers expect tokenized hypotheses/references
                    y_s = y_s.split(" ")
                    samples = [sample.split(" ") for sample in samples]

                    # get negative smoothed BLEU for samples
                    scorer = ScorerProvider().get(model_options['mrt_loss'])
                    scorer.set_reference(y_s)
                    loss = mean_loss - numpy.array(scorer.score_matrix(samples), dtype='float32')

                    # compute cost, grads and copy grads to shared variables
                    cost = f_grad_shared(x, x_mask, y, y_mask, loss)
                    cost_sum += cost

                    # do the update on parameters
                    f_update(lrate)
>>>>>>> 837e2cd4

            # check for bad numbers, usually we remove non-finite elements
            # and continue training - but not done here
            if numpy.isnan(cost) or numpy.isinf(cost):
                print 'NaN detected'
                return 1., 1., 1.

            # verbose
            if numpy.mod(uidx, dispFreq) == 0:
                ud = time.time() - ud_start
                sps = last_disp_samples / float(ud)
                wps = last_words / float(ud)
                cost_avg = cost_sum / float(cost_batches)
                print 'Epoch ', eidx, 'Update ', uidx, 'Cost ', cost_avg, 'UD ', ud, "{0:.2f} sents/s".format(sps), "{0:.2f} words/s".format(wps)
                ud_start = time.time()
                cost_batches = 0
                last_disp_samples = 0
                last_words = 0
                cost_sum = 0

            # save the best model so far, in addition, save the latest model
            # into a separate file with the iteration number for external eval
            if numpy.mod(uidx, saveFreq) == 0:
                print 'Saving the best model...',
                if best_p is not None:
                    params = best_p
                    optimizer_params = best_opt_p
                else:
                    params = unzip_from_theano(tparams, excluding_prefix='prior_')
                    optimizer_params = unzip_from_theano(optimizer_tparams, excluding_prefix='prior_')

                both_params = dict(params, **optimizer_params)
                numpy.savez(saveto, history_errs=history_errs, uidx=uidx, **both_params)
                print 'Done'

                # save with uidx
                if not overwrite:
                    print 'Saving the model at iteration {}...'.format(uidx),
                    saveto_uidx = '{}.iter{}.npz'.format(
                        os.path.splitext(saveto)[0], uidx)

                    both_params = dict(unzip_from_theano(tparams, excluding_prefix='prior_'), **unzip_from_theano(optimizer_tparams, excluding_prefix='prior_'))
                    numpy.savez(saveto_uidx, history_errs=history_errs,
                                uidx=uidx, **both_params)
                    print 'Done'


            # generate some samples with the model and display them
            if sampleFreq and numpy.mod(uidx, sampleFreq) == 0:
                # FIXME: random selection?
                for jj in xrange(numpy.minimum(5, x.shape[2])):
                    stochastic = True
                    x_current = x[:, :, jj][:, :, None]

                    # remove padding
                    x_current = x_current[:,:x_mask.astype('int64')[:, jj].sum(),:]

                    sample, score, sample_word_probs, alignment, hyp_graph = gen_sample([f_init], [f_next],
                                               x_current,
                                               trng=trng, k=1,
                                               maxlen=30,
                                               stochastic=stochastic,
                                               argmax=False,
                                               suppress_unk=False,
                                               return_hyp_graph=False)
                    print 'Source ', jj, ': ',
                    for pos in range(x.shape[1]):
                        if x[0, pos, jj] == 0:
                            break
                        for factor in range(factors):
                            vv = x[factor, pos, jj]
                            if vv in worddicts_r[factor]:
                                sys.stdout.write(worddicts_r[factor][vv])
                            else:
                                sys.stdout.write('UNK')
                            if factor+1 < factors:
                                sys.stdout.write('|')
                            else:
                                sys.stdout.write(' ')
                    print
                    print 'Truth ', jj, ' : ',
                    for vv in y[:, jj]:
                        if vv == 0:
                            break
                        if vv in worddicts_r[-1]:
                            print worddicts_r[-1][vv],
                        else:
                            print 'UNK',
                    print
                    print 'Sample ', jj, ': ',
                    if stochastic:
                        ss = sample[0]
                    else:
                        score = score / numpy.array([len(s) for s in sample])
                        ss = sample[score.argmin()]
                    for vv in ss:
                        if vv == 0:
                            break
                        if vv in worddicts_r[-1]:
                            print worddicts_r[-1][vv],
                        else:
                            print 'UNK',
                    print

            # validate model on validation set and early stop if necessary
            if valid and validFreq and numpy.mod(uidx, validFreq) == 0:
                use_noise.set_value(0.)
                valid_errs, alignment = pred_probs(f_log_probs, prepare_data,
                                        model_options, valid)
                valid_err = valid_errs.mean()
                history_errs.append(valid_err)

                if uidx == 0 or valid_err <= numpy.array(history_errs).min():
                    best_p = unzip_from_theano(tparams, excluding_prefix='prior_')
                    best_opt_p = unzip_from_theano(optimizer_tparams, excluding_prefix='prior_')
                    bad_counter = 0
                if len(history_errs) > patience and valid_err >= \
                        numpy.array(history_errs)[:-patience].min():
                    bad_counter += 1
                    if bad_counter > patience:
                        if use_domain_interpolation and (domain_interpolation_cur < 1.0):
                            domain_interpolation_cur = min(domain_interpolation_cur + domain_interpolation_inc, 1.0)
                            print 'No progress on the validation set, increasing domain interpolation rate to %s and resuming from best params' % domain_interpolation_cur
                            train.adjust_domain_interpolation_rate(domain_interpolation_cur)
                            if best_p is not None:
                                zip_to_theano(best_p, tparams)
                                zip_to_theano(best_opt_p, optimizer_tparams)
                            bad_counter = 0
                        else:
                            print 'Early Stop!'
                            estop = True
                            break

                print 'Valid ', valid_err

                if external_validation_script:
                    print "Calling external validation script"
                    if p_validation is not None and p_validation.poll() is None:
                        print "Waiting for previous validation run to finish"
                        print "If this takes too long, consider increasing validation interval, reducing validation set size, or speeding up validation by using multiple processes"
                        valid_wait_start = time.time()
                        p_validation.wait()
                        print "Waited for {0:.1f} seconds".format(time.time()-valid_wait_start)
                    print 'Saving  model...',
                    params = unzip_from_theano(tparams, excluding_prefix='prior_')
                    optimizer_params = unzip_from_theano(optimizer_tparams, excluding_prefix='prior_')
                    both_params = dict(params, **optimizer_params)
                    numpy.savez(saveto +'.dev', history_errs=history_errs, uidx=uidx, **both_params)
                    json.dump(model_options, open('%s.dev.npz.json' % saveto, 'wb'), indent=2)
                    print 'Done'
                    p_validation = Popen([external_validation_script])

            # finish after this many updates
            if uidx >= finish_after:
                print 'Finishing after %d iterations!' % uidx
                estop = True
                break

        print 'Seen %d samples' % n_samples

        if estop:
            break

    if best_p is not None:
        zip_to_theano(best_p, tparams)
        zip_to_theano(best_opt_p, optimizer_tparams)

    if valid:
        use_noise.set_value(0.)
        valid_errs, alignment = pred_probs(f_log_probs, prepare_data,
                                        model_options, valid)
        valid_err = valid_errs.mean()

        print 'Valid ', valid_err

    if best_p is not None:
        params = copy.copy(best_p)
        optimizer_params = copy.copy(best_opt_p)

    else:
        params = unzip_from_theano(tparams, excluding_prefix='prior_')
        optimizer_params = unzip_from_theano(optimizer_tparams, excluding_prefix='prior_')

    both_params = dict(params, **optimizer_params)
    numpy.savez(saveto, zipped_params=best_p,
                history_errs=history_errs,
                uidx=uidx,
                **both_params)

    return valid_err


if __name__ == '__main__':
    parser = argparse.ArgumentParser()

    data = parser.add_argument_group('data sets; model loading and saving')
    data.add_argument('--datasets', type=str, required=True, metavar='PATH', nargs=2,
                         help="parallel training corpus (source and target)")
    data.add_argument('--dictionaries', type=str, required=True, metavar='PATH', nargs="+",
                         help="network vocabularies (one per source factor, plus target vocabulary)")
    data.add_argument('--model', type=str, default='model.npz', metavar='PATH', dest='saveto',
                         help="model file name (default: %(default)s)")
    data.add_argument('--saveFreq', type=int, default=30000, metavar='INT',
                         help="save frequency (default: %(default)s)")
    data.add_argument('--reload', action='store_true',  dest='reload_',
                         help="load existing model (if '--model' points to existing model)")
    data.add_argument('--overwrite', action='store_true',
                         help="write all models to same file")

    network = parser.add_argument_group('network parameters')
    network.add_argument('--dim_word', type=int, default=512, metavar='INT',
                         help="embedding layer size (default: %(default)s)")
    network.add_argument('--dim', type=int, default=1000, metavar='INT',
                         help="hidden layer size (default: %(default)s)")
    network.add_argument('--n_words_src', type=int, default=None, metavar='INT',
                         help="source vocabulary size (default: %(default)s)")
    network.add_argument('--n_words', type=int, default=None, metavar='INT',
                         help="target vocabulary size (default: %(default)s)")

    network.add_argument('--factors', type=int, default=1, metavar='INT',
                         help="number of input factors (default: %(default)s)")
    network.add_argument('--dim_per_factor', type=int, default=None, nargs='+', metavar='INT',
                         help="list of word vector dimensionalities (one per factor): '--dim_per_factor 250 200 50' for total dimensionality of 500 (default: %(default)s)")
    network.add_argument('--use_dropout', action="store_true",
                         help="use dropout layer (default: %(default)s)")
    network.add_argument('--dropout_embedding', type=float, default=0.2, metavar="FLOAT",
                         help="dropout for input embeddings (0: no dropout) (default: %(default)s)")
    network.add_argument('--dropout_hidden', type=float, default=0.2, metavar="FLOAT",
                         help="dropout for hidden layer (0: no dropout) (default: %(default)s)")
    network.add_argument('--dropout_source', type=float, default=0, metavar="FLOAT",
                         help="dropout source words (0: no dropout) (default: %(default)s)")
    network.add_argument('--dropout_target', type=float, default=0, metavar="FLOAT",
                         help="dropout target words (0: no dropout) (default: %(default)s)")
    network.add_argument('--tie_encoder_decoder_embeddings', action="store_true", dest="tie_encoder_decoder_embeddings",
                         help="tie the input embeddings of the encoder and the decoder (first factor only). Source and target vocabulary size must the same")
    network.add_argument('--tie_decoder_embeddings', action="store_true", dest="tie_decoder_embeddings",
                         help="tie the input embeddings of the decoder with the softmax output embeddings")
    #network.add_argument('--encoder', type=str, default='gru',
                         #choices=['gru'],
                         #help='encoder recurrent layer')
    network.add_argument('--decoder', type=str, default='gru_cond',
                         choices=['gru_cond', 'gru_local'],
                         help='decoder recurrent layer')

    training = parser.add_argument_group('training parameters')
    training.add_argument('--maxlen', type=int, default=100, metavar='INT',
                         help="maximum sequence length (default: %(default)s)")
    training.add_argument('--pos_win', type=int, default=10, metavar='INT',
                         help="half window size of local attention (default: %(default)s)")
    training.add_argument('--optimizer', type=str, default="adam",
                         choices=['adam', 'adadelta', 'rmsprop', 'sgd'],
                         help="optimizer (default: %(default)s)")
    training.add_argument('--batch_size', type=int, default=80, metavar='INT',
                         help="minibatch size (default: %(default)s)")
    training.add_argument('--max_epochs', type=int, default=5000, metavar='INT',
                         help="maximum number of epochs (default: %(default)s)")
    training.add_argument('--finish_after', type=int, default=10000000, metavar='INT',
                         help="maximum number of updates (minibatches) (default: %(default)s)")
    training.add_argument('--decay_c', type=float, default=0, metavar='FLOAT',
                         help="L2 regularization penalty (default: %(default)s)")
    training.add_argument('--map_decay_c', type=float, default=0, metavar='FLOAT',
                         help="L2 regularization penalty towards original weights (default: %(default)s)")
    training.add_argument('--alpha_c', type=float, default=0, metavar='FLOAT',
                         help="alignment regularization (default: %(default)s)")
    training.add_argument('--clip_c', type=float, default=1, metavar='FLOAT',
                         help="gradient clipping threshold (default: %(default)s)")
    training.add_argument('--lrate', type=float, default=0.0001, metavar='FLOAT',
                         help="learning rate (default: %(default)s)")
    training.add_argument('--no_shuffle', action="store_false", dest="shuffle_each_epoch",
                         help="disable shuffling of training data (for each epoch)")
    training.add_argument('--no_sort_by_length', action="store_false", dest="sort_by_length",
                         help='do not sort sentences in maxibatch by length')
    training.add_argument('--maxibatch_size', type=int, default=20, metavar='INT',
                         help='size of maxibatch (number of minibatches that are sorted by length) (default: %(default)s)')
    training.add_argument('--objective', choices=['CE', 'MRT'], default='CE',
                         help='training objective. CE: cross-entropy minimization (default); MRT: Minimum Risk Training (https://www.aclweb.org/anthology/P/P16/P16-1159.pdf)')
    training.add_argument('--encoder_truncate_gradient', type=int, default=-1, metavar='INT',
                         help="truncate BPTT gradients in the encoder to this value. Use -1 for no truncation (default: %(default)s)")
    training.add_argument('--decoder_truncate_gradient', type=int, default=-1, metavar='INT',
                         help="truncate BPTT gradients in the encoder to this value. Use -1 for no truncation (default: %(default)s)")

    finetune = training.add_mutually_exclusive_group()
    finetune.add_argument('--finetune', action="store_true",
                        help="train with fixed embedding layer")
    finetune.add_argument('--finetune_only_last', action="store_true",
                        help="train with all layers except output layer fixed")

    validation = parser.add_argument_group('validation parameters')
    validation.add_argument('--valid_datasets', type=str, default=None, metavar='PATH', nargs=2,
                         help="parallel validation corpus (source and target) (default: %(default)s)")
    validation.add_argument('--valid_batch_size', type=int, default=80, metavar='INT',
                         help="validation minibatch size (default: %(default)s)")
    validation.add_argument('--validFreq', type=int, default=10000, metavar='INT',
                         help="validation frequency (default: %(default)s)")
    validation.add_argument('--patience', type=int, default=10, metavar='INT',
                         help="early stopping patience (default: %(default)s)")
    validation.add_argument('--external_validation_script', type=str, default=None, metavar='PATH',
                         help="location of validation script (to run your favorite metric for validation) (default: %(default)s)")

    display = parser.add_argument_group('display parameters')
    display.add_argument('--dispFreq', type=int, default=1000, metavar='INT',
                         help="display loss after INT updates (default: %(default)s)")
    display.add_argument('--sampleFreq', type=int, default=10000, metavar='INT',
                         help="display some samples after INT updates (default: %(default)s)")

    mrt = parser.add_argument_group('minimum risk training parameters')
    mrt.add_argument('--mrt_alpha', type=float, default=0.005, metavar='FLOAT',
                         help="MRT alpha (default: %(default)s)")
    mrt.add_argument('--mrt_samples', type=int, default=100, metavar='INT',
                         help="samples per source sentence (default: %(default)s)")
    mrt.add_argument('--mrt_samples_meanloss', type=int, default=10, metavar='INT',
                         help="draw n independent samples to calculate mean loss (which is subtracted from loss) (default: %(default)s)")
    mrt.add_argument('--mrt_loss', type=str, default='SENTENCEBLEU n=4', metavar='STR',
                         help='loss used in MRT (default: %(default)s)')
    mrt.add_argument('--mrt_reference', action="store_true",
                         help='add reference to MRT samples.')
    mrt.add_argument('--mrt_ml_mix', type=float, default=0, metavar='FLOAT',
                     help="mix in ML objective in MRT training with this scaling factor (default: %(default)s)")

    args = parser.parse_args()

    train(**vars(args))

#    Profile peak GPU memory usage by uncommenting next line and enabling theano CUDA memory profiling (http://deeplearning.net/software/theano/tutorial/profiling.html)
#    print theano.sandbox.cuda.theano_allocated()
<|MERGE_RESOLUTION|>--- conflicted
+++ resolved
@@ -1271,12 +1271,14 @@
                 last_disp_samples += xlen
                 last_words += (numpy.sum(x_mask) + numpy.sum(y_mask))/2.0
 
-                # compute cost, grads and copy grads to shared variables
-                cost = f_grad_shared(x, x_mask, y, y_mask)
-                cost_sum += cost
-
-                # do the update on parameters
-                f_update(lrate)
+                if optimizer in ['adam']: #TODO: this could also be done for other optimizers
+                    # compute cost, grads and update parameters
+                    cost = f_update(lrate, x, x_mask, y, y_mask)
+                else:
+                    # compute cost, grads and copy grads to shared variables 
+                    cost = f_grad_shared(x, x_mask, y, y_mask)
+                    # do the update on parameters
+                    f_update(lrate)
 
             elif model_options['objective'] == 'MRT':
                 assert maxlen is not None and maxlen > 0
@@ -1300,18 +1302,6 @@
                         samples = [seqs2words(sample, worddicts_r[-1]) for sample in samples]
                         ref = seqs2words(y_s, worddicts_r[-1])
 
-<<<<<<< HEAD
-            if optimizer != 'adam':
-                # compute cost, grads and copy grads to shared variables 
-                cost = f_grad_shared(x, x_mask, y, y_mask)
-                # do the update on parameters
-                f_update(lrate)
-            else:
-                # compute cost, grads and update parameters
-                cost = f_update(lrate, x, x_mask, y, y_mask)
-
-            cost_sum += cost
-=======
                         #scorers expect tokenized hypotheses/references
                         ref = ref.split(" ")
                         samples = [sample.split(" ") for sample in samples]
@@ -1360,13 +1350,16 @@
                     scorer.set_reference(y_s)
                     loss = mean_loss - numpy.array(scorer.score_matrix(samples), dtype='float32')
 
-                    # compute cost, grads and copy grads to shared variables
-                    cost = f_grad_shared(x, x_mask, y, y_mask, loss)
+                    if optimizer in ['adam']: #TODO: this could also be done for other optimizers
+                        # compute cost, grads and update parameters
+                        cost = f_update(lrate, x, x_mask, y, y_mask, loss)
+                    else:
+                        # compute cost, grads and copy grads to shared variables 
+                        cost = f_grad_shared(x, x_mask, y, y_mask, loss)
+                        # do the update on parameters
+                        f_update(lrate)
+
                     cost_sum += cost
-
-                    # do the update on parameters
-                    f_update(lrate)
->>>>>>> 837e2cd4
 
             # check for bad numbers, usually we remove non-finite elements
             # and continue training - but not done here
