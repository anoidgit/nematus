--- conflicted
+++ resolved
@@ -124,17 +124,13 @@
     if bias:
        params[pp(prefix, 'b')] = numpy.zeros((nout,)).astype(floatX)
 
-<<<<<<< HEAD
     if options['layer_normalisation'] and not followed_by_softmax:
-=======
-    if options['layer_normalisation_ff'] and not followed_by_softmax:
->>>>>>> 428830ee
         scale_add = 0.0
         scale_mul = 1.0
         params[pp(prefix,'ln_b')] = scale_add * numpy.ones((1*nout)).astype(floatX)
         params[pp(prefix,'ln_s')] = scale_mul * numpy.ones((1*nout)).astype(floatX)
 
-    if options['weight_normalization'] and not followed_by_softmax:
+    if options['weight_normalisation'] and not followed_by_softmax:
         scale_mul = 1.0
         params[pp(prefix,'W_wns')] = scale_mul * numpy.ones((1*nout)).astype(floatX)
 
@@ -156,19 +152,15 @@
         dropout_shape = state_below.shape
     dropout_mask = dropout(dropout_shape, dropout_probability)
 
-    if options['weight_normalization'] and not followed_by_softmax:
+    if options['weight_normalisation'] and not followed_by_softmax:
          W = weight_norm(W, tparams[pp(prefix, 'W_wns')])
     preact = tensor.dot(state_below*dropout_mask, W) + b
 
-<<<<<<< HEAD
     if options['layer_normalisation'] and not followed_by_softmax:
-=======
-    if options['layer_normalisation_ff'] and not followed_by_softmax:
->>>>>>> 428830ee
-            if state_below.ndim == 3:
-                preact = layer_norm3d(preact, tparams[pp(prefix,'ln_b')], tparams[pp(prefix,'ln_s')])
-            else:
-                preact = layer_norm(preact, tparams[pp(prefix,'ln_b')], tparams[pp(prefix,'ln_s')])
+        if state_below.ndim == 3:
+            preact = layer_norm3d(preact, tparams[pp(prefix,'ln_b')], tparams[pp(prefix,'ln_s')])
+        else:
+            preact = layer_norm(preact, tparams[pp(prefix,'ln_b')], tparams[pp(prefix,'ln_s')])
 
     return eval(activ)(preact)
 
@@ -232,15 +224,15 @@
         # layer-normalization parameters
         scale_add = 0.0
         scale_mul = 1.0
-        params[pp(prefix,'ln_b1')] = scale_add * numpy.ones((2*dim)).astype(floatX)
-        params[pp(prefix,'ln_b2')] = scale_add * numpy.ones((1*dim)).astype(floatX)
-        params[pp(prefix,'ln_b3')] = scale_add * numpy.ones((2*dim)).astype(floatX)
-        params[pp(prefix,'ln_b4')] = scale_add * numpy.ones((1*dim)).astype(floatX)
-        params[pp(prefix,'ln_s1')] = scale_mul * numpy.ones((2*dim)).astype(floatX)
-        params[pp(prefix,'ln_s2')] = scale_mul * numpy.ones((1*dim)).astype(floatX)
-        params[pp(prefix,'ln_s3')] = scale_mul * numpy.ones((2*dim)).astype(floatX)
-        params[pp(prefix,'ln_s4')] = scale_mul * numpy.ones((1*dim)).astype(floatX)
-    if options['weight_normalization']:
+        params[pp(prefix,'W_lnb')] = scale_add * numpy.ones((2*dim)).astype(floatX)
+        params[pp(prefix,'W_lns')] = scale_mul * numpy.ones((2*dim)).astype(floatX)
+        params[pp(prefix,'U_lnb')] = scale_add * numpy.ones((2*dim)).astype(floatX)
+        params[pp(prefix,'U_lns')] = scale_mul * numpy.ones((2*dim)).astype(floatX)
+        params[pp(prefix,'Wx_lnb')] = scale_add * numpy.ones((1*dim)).astype(floatX)
+        params[pp(prefix,'Wx_lns')] = scale_mul * numpy.ones((1*dim)).astype(floatX)
+        params[pp(prefix,'Ux_lnb')] = scale_add * numpy.ones((1*dim)).astype(floatX)
+        params[pp(prefix,'Ux_lns')] = scale_mul * numpy.ones((1*dim)).astype(floatX)
+    if options['weight_normalisation']:
         scale_mul = 1.0
         params[pp(prefix,'W_wns')] = scale_mul * numpy.ones((2*dim)).astype(floatX)
         params[pp(prefix,'U_wns')] = scale_mul * numpy.ones((2*dim)).astype(floatX)
@@ -275,7 +267,7 @@
     # utility function to look up parameters and apply weight normalization if enabled
     def wn(param_name):
         param = tparams[param_name]
-        if options['weight_normalization']: 
+        if options['weight_normalisation']: 
             return weight_norm(param, tparams[param_name+'_wns'])
         else:
             return param
@@ -309,12 +301,12 @@
     def _step_slice(m_, x_, xx_, h_, rec_dropout):
 
         if options['layer_normalisation']:
-            x_ = layer_norm(x_, tparams[pp(prefix, 'ln_b1')], tparams[pp(prefix, 'ln_s1')])
-            xx_ = layer_norm(xx_, tparams[pp(prefix, 'ln_b2')], tparams[pp(prefix, 'ln_s2')])
+            x_ = layer_norm(x_, tparams[pp(prefix, 'W_lnb')], tparams[pp(prefix, 'W_lns')])
+            xx_ = layer_norm(xx_, tparams[pp(prefix, 'Wx_lnb')], tparams[pp(prefix, 'Wx_lns')])
 
         preact = tensor.dot(h_*rec_dropout[0], wn(pp(prefix, 'U')))
         if options['layer_normalisation']:
-            preact = layer_norm(preact, tparams[pp(prefix, 'ln_b3')], tparams[pp(prefix, 'ln_s3')])
+            preact = layer_norm(preact, tparams[pp(prefix, 'U_lnb')], tparams[pp(prefix, 'U_lns')])
         preact += x_
 
         # reset and update gates
@@ -324,7 +316,7 @@
         # compute the hidden state proposal
         preactx = tensor.dot(h_*rec_dropout[1], wn(pp(prefix, 'Ux')))
         if options['layer_normalisation']:
-            preactx = layer_norm(preactx, tparams[pp(prefix, 'ln_b4')], tparams[pp(prefix, 'ln_s4')])
+            preactx = layer_norm(preactx, tparams[pp(prefix, 'Ux_lnb')], tparams[pp(prefix, 'Ux_lns')])
         preactx = preactx * r
         preactx = preactx + xx_
 
@@ -425,46 +417,27 @@
         # layer-normalization parameters
         scale_add = 0.0
         scale_mul = 1.0
-<<<<<<< HEAD
-        params[pp(prefix,'ln_b0')] = scale_add * numpy.ones((1*dimctx)).astype('float32')
-        params[pp(prefix,'ln_b1')] = scale_add * numpy.ones((2*dim)).astype('float32')
-        params[pp(prefix,'ln_b2')] = scale_add * numpy.ones((1*dim)).astype('float32')
-        params[pp(prefix,'ln_b3')] = scale_add * numpy.ones((2*dim)).astype('float32')
-        params[pp(prefix,'ln_b4')] = scale_add * numpy.ones((1*dim)).astype('float32')
-        params[pp(prefix,'ln_b5')] = scale_add * numpy.ones((1*dimctx)).astype('float32')
-        params[pp(prefix,'ln_b6')] = scale_add * numpy.ones((2*dim)).astype('float32')
-        params[pp(prefix,'ln_b7')] = scale_add * numpy.ones((2*dim)).astype('float32')
-        params[pp(prefix,'ln_b8')] = scale_add * numpy.ones((1*dim)).astype('float32')
-        params[pp(prefix,'ln_b9')] = scale_add * numpy.ones((1*dim)).astype('float32')
-        params[pp(prefix,'ln_s0')] = scale_mul * numpy.ones((1*dimctx)).astype('float32')
-        params[pp(prefix,'ln_s1')] = scale_mul * numpy.ones((2*dim)).astype('float32')
-        params[pp(prefix,'ln_s2')] = scale_mul * numpy.ones((1*dim)).astype('float32')
-        params[pp(prefix,'ln_s3')] = scale_mul * numpy.ones((2*dim)).astype('float32')
-        params[pp(prefix,'ln_s4')] = scale_mul * numpy.ones((1*dim)).astype('float32')
-        params[pp(prefix,'ln_s5')] = scale_mul * numpy.ones((1*dimctx)).astype('float32')
-        params[pp(prefix,'ln_s6')] = scale_mul * numpy.ones((2*dim)).astype('float32')
-        params[pp(prefix,'ln_s7')] = scale_mul * numpy.ones((2*dim)).astype('float32')
-        params[pp(prefix,'ln_s8')] = scale_mul * numpy.ones((1*dim)).astype('float32')
-        params[pp(prefix,'ln_s9')] = scale_mul * numpy.ones((1*dim)).astype('float32')
-
-=======
-        params[pp(prefix,'ln_b1')] = scale_add * numpy.ones((2*dim)).astype(floatX)
-        params[pp(prefix,'ln_b2')] = scale_add * numpy.ones((1*dim)).astype(floatX)
-        params[pp(prefix,'ln_b3')] = scale_add * numpy.ones((2*dim)).astype(floatX)
-        params[pp(prefix,'ln_b4')] = scale_add * numpy.ones((1*dim)).astype(floatX)
-        params[pp(prefix,'ln_b5')] = scale_add * numpy.ones((2*dim)).astype(floatX)
-        params[pp(prefix,'ln_b6')] = scale_add * numpy.ones((2*dim)).astype(floatX)
-        params[pp(prefix,'ln_b7')] = scale_add * numpy.ones((1*dim)).astype(floatX)
-        params[pp(prefix,'ln_b8')] = scale_add * numpy.ones((1*dim)).astype(floatX)
-        params[pp(prefix,'ln_s1')] = scale_mul * numpy.ones((2*dim)).astype(floatX)
-        params[pp(prefix,'ln_s2')] = scale_mul * numpy.ones((1*dim)).astype(floatX)
-        params[pp(prefix,'ln_s3')] = scale_mul * numpy.ones((2*dim)).astype(floatX)
-        params[pp(prefix,'ln_s4')] = scale_mul * numpy.ones((1*dim)).astype(floatX)
-        params[pp(prefix,'ln_s5')] = scale_mul * numpy.ones((2*dim)).astype(floatX)
-        params[pp(prefix,'ln_s6')] = scale_mul * numpy.ones((2*dim)).astype(floatX)
-        params[pp(prefix,'ln_s7')] = scale_mul * numpy.ones((1*dim)).astype(floatX)
-        params[pp(prefix,'ln_s8')] = scale_mul * numpy.ones((1*dim)).astype(floatX)
-    if options['weight_normalization']:
+        params[pp(prefix,'W_lnb')] = scale_add * numpy.ones((2*dim)).astype(floatX)
+        params[pp(prefix,'W_lns')] = scale_mul * numpy.ones((2*dim)).astype(floatX)
+        params[pp(prefix,'U_lnb')] = scale_add * numpy.ones((2*dim)).astype(floatX)
+        params[pp(prefix,'U_lns')] = scale_mul * numpy.ones((2*dim)).astype(floatX)
+        params[pp(prefix,'Wx_lnb')] = scale_add * numpy.ones((1*dim)).astype(floatX)
+        params[pp(prefix,'Wx_lns')] = scale_mul * numpy.ones((1*dim)).astype(floatX)
+        params[pp(prefix,'Ux_lnb')] = scale_add * numpy.ones((1*dim)).astype(floatX)
+        params[pp(prefix,'Ux_lns')] = scale_mul * numpy.ones((1*dim)).astype(floatX)
+        params[pp(prefix,'U_nl_lnb')] = scale_add * numpy.ones((2*dim)).astype(floatX)
+        params[pp(prefix,'U_nl_lns')] = scale_mul * numpy.ones((2*dim)).astype(floatX)
+        params[pp(prefix,'Ux_nl_lnb')] = scale_add * numpy.ones((1*dim)).astype(floatX)
+        params[pp(prefix,'Ux_nl_lns')] = scale_mul * numpy.ones((1*dim)).astype(floatX)
+        params[pp(prefix,'Wc_lnb')] = scale_add * numpy.ones((2*dim)).astype(floatX)
+        params[pp(prefix,'Wc_lns')] = scale_mul * numpy.ones((2*dim)).astype(floatX)
+        params[pp(prefix,'Wcx_lnb')] = scale_add * numpy.ones((1*dim)).astype(floatX)
+        params[pp(prefix,'Wcx_lns')] = scale_mul * numpy.ones((1*dim)).astype(floatX)
+        params[pp(prefix,'W_comb_att_lnb')] = scale_add * numpy.ones((1*dimctx)).astype(floatX)
+        params[pp(prefix,'W_comb_att_lns')] = scale_mul * numpy.ones((1*dimctx)).astype(floatX)
+        params[pp(prefix,'Wc_att_lnb')] = scale_add * numpy.ones((1*dimctx)).astype(floatX)
+        params[pp(prefix,'Wc_att_lns')] = scale_mul * numpy.ones((1*dimctx)).astype(floatX)
+    if options['weight_normalisation']:
         scale_mul = 1.0
         params[pp(prefix,'W_wns')] = scale_mul * numpy.ones((2*dim)).astype(floatX)
         params[pp(prefix,'U_wns')] = scale_mul * numpy.ones((2*dim)).astype(floatX)
@@ -477,7 +450,6 @@
         params[pp(prefix,'W_comb_att_wns')] = scale_mul * numpy.ones((1*dimctx)).astype(floatX)
         params[pp(prefix,'Wc_att_wns')] = scale_mul * numpy.ones((1*dimctx)).astype(floatX)
         params[pp(prefix,'U_att_wns')] = scale_mul * numpy.ones((1*1)).astype(floatX)
->>>>>>> 428830ee
 
     return params
 
@@ -516,7 +488,7 @@
     # utility function to look up parameters and apply weight normalization if enabled
     def wn(param_name):
         param = tparams[param_name]
-        if options['weight_normalization']:
+        if options['weight_normalisation']:
             return weight_norm(param, tparams[param_name+'_wns'])
         else:
             return param
@@ -536,7 +508,7 @@
             tparams[pp(prefix, 'b_att')]
 
     if options['layer_normalisation']:
-        pctx_ = layer_norm3d(pctx_, tparams[pp(prefix,'ln_b0')], tparams[pp(prefix,'ln_s0')])
+        pctx_ = layer_norm3d(pctx_, tparams[pp(prefix,'Wc_att_lnb')], tparams[pp(prefix,'Wc_att_lns')])
 
     def _slice(_x, n, dim):
         if _x.ndim == 3:
@@ -549,23 +521,14 @@
     state_below_ = tensor.dot(state_below*below_dropout[1], wn(pp(prefix, 'W'))) +\
         tparams[pp(prefix, 'b')]
 
-<<<<<<< HEAD
-    def _step_slice(m_, x_, xx_, h_, ctx_, alpha_, pctx_, cc_, rec_dropout, ctx_dropout,
-                    U, Wc, W_comb_att, U_att, c_tt, Ux, Wcx,
-                    U_nl, Ux_nl, b_nl, bx_nl,
-                    ln_b1, ln_s1, ln_b2, ln_s2, ln_b3, ln_s3, ln_b4, ln_s4, ln_b5, ln_s5,
-                    ln_b6, ln_s6, ln_b7, ln_s7, ln_b8, ln_s8, ln_b9, ln_s9):
-=======
     def _step_slice(m_, x_, xx_, h_, ctx_, alpha_, pctx_, cc_, rec_dropout, ctx_dropout):
->>>>>>> 428830ee
-
-        if options['layer_normalisation']:
-            x_ = layer_norm(x_, tparams[pp(prefix, 'ln_b1')], tparams[pp(prefix, 'ln_s1')])
-            xx_ = layer_norm(xx_, tparams[pp(prefix, 'ln_b2')], tparams[pp(prefix, 'ln_s2')])
+        if options['layer_normalisation']:
+            x_ = layer_norm(x_, tparams[pp(prefix, 'W_lnb')], tparams[pp(prefix, 'W_lns')])
+            xx_ = layer_norm(xx_, tparams[pp(prefix, 'Wx_lnb')], tparams[pp(prefix, 'Wx_lns')])
 
         preact1 = tensor.dot(h_*rec_dropout[0], wn(pp(prefix, 'U')))
         if options['layer_normalisation']:
-            preact1 = layer_norm(preact1, tparams[pp(prefix, 'ln_b3')], tparams[pp(prefix, 'ln_s3')])
+            preact1 = layer_norm(preact1, tparams[pp(prefix, 'U_lnb')], tparams[pp(prefix, 'U_lns')])
         preact1 += x_
         preact1 = tensor.nnet.sigmoid(preact1)
 
@@ -574,7 +537,7 @@
 
         preactx1 = tensor.dot(h_*rec_dropout[1], wn(pp(prefix, 'Ux')))
         if options['layer_normalisation']:
-            preactx1 = layer_norm(preactx1, tparams[pp(prefix, 'ln_b4')], tparams[pp(prefix, 'ln_s4')])
+            preactx1 = layer_norm(preactx1, tparams[pp(prefix, 'Ux_lnb')], tparams[pp(prefix, 'Ux_lns')])
         preactx1 *= r1
         preactx1 += xx_
 
@@ -584,13 +547,9 @@
         h1 = m_[:, None] * h1 + (1. - m_)[:, None] * h_
 
         # attention
-<<<<<<< HEAD
-        pstate_ = tensor.dot(h1*rec_dropout[2], W_comb_att)
-        if options['layer_normalisation']:
-            pstate_ = layer_norm(pstate_, ln_b5, ln_s5)
-=======
         pstate_ = tensor.dot(h1*rec_dropout[2], wn(pp(prefix, 'W_comb_att')))
->>>>>>> 428830ee
+        if options['layer_normalisation']:
+            pstate_ = layer_norm(pstate_, tparams[pp(prefix, 'W_comb_att_lnb')], tparams[pp(prefix, 'W_comb_att_lns')])
         pctx__ = pctx_ + pstate_[None, :, :]
         #pctx__ += xc_
         pctx__ = tensor.tanh(pctx__)
@@ -604,17 +563,10 @@
 
         preact2 = tensor.dot(h1*rec_dropout[3], wn(pp(prefix, 'U_nl')))+tparams[pp(prefix, 'b_nl')]
         if options['layer_normalisation']:
-<<<<<<< HEAD
-            preact2 = layer_norm(preact2, ln_b6, ln_s6)
-        ctx1_ = tensor.dot(ctx_*ctx_dropout[2], Wc)
-        if options['layer_normalisation']:
-            ctx1_ = layer_norm(ctx1_, ln_b7, ln_s7)
-=======
-            preact2 = layer_norm(preact2, tparams[pp(prefix, 'ln_b5')], tparams[pp(prefix, 'ln_s5')])
+            preact2 = layer_norm(preact2, tparams[pp(prefix, 'U_nl_lnb')], tparams[pp(prefix, 'U_nl_lns')])
         ctx1_ = tensor.dot(ctx_*ctx_dropout[2], wn(pp(prefix, 'Wc')))
         if options['layer_normalisation']:
-            ctx1_ = layer_norm(ctx1_, tparams[pp(prefix, 'ln_b6')], tparams[pp(prefix, 'ln_s6')])
->>>>>>> 428830ee
+            ctx1_ = layer_norm(ctx1_, tparams[pp(prefix, 'Wc_lnb')], tparams[pp(prefix, 'Wc_lns')])
         preact2 += ctx1_
         preact2 = tensor.nnet.sigmoid(preact2)
 
@@ -623,19 +575,11 @@
 
         preactx2 = tensor.dot(h1*rec_dropout[4], wn(pp(prefix, 'Ux_nl')))+tparams[pp(prefix, 'bx_nl')]
         if options['layer_normalisation']:
-<<<<<<< HEAD
-            preactx2 = layer_norm(preactx2, ln_b8, ln_s8)
-=======
-            preactx2 = layer_norm(preactx2, tparams[pp(prefix, 'ln_b7')], tparams[pp(prefix, 'ln_s7')])
->>>>>>> 428830ee
+            preactx2 = layer_norm(preactx2, tparams[pp(prefix, 'Ux_nl_lnb')], tparams[pp(prefix, 'Ux_nl_lns')])
         preactx2 *= r2
         ctx2_ = tensor.dot(ctx_*ctx_dropout[3], wn(pp(prefix, 'Wcx')))
         if options['layer_normalisation']:
-<<<<<<< HEAD
-            ctx2_ = layer_norm(ctx2_, ln_b9, ln_s9)
-=======
-            ctx2_ = layer_norm(ctx2_, tparams[pp(prefix, 'ln_b8')], tparams[pp(prefix, 'ln_s8')])
->>>>>>> 428830ee
+            ctx2_ = layer_norm(ctx2_, tparams[pp(prefix, 'Wcx_lnb')], tparams[pp(prefix, 'Wcx_lns')])
         preactx2 += ctx2_
 
         h2 = tensor.tanh(preactx2)
@@ -649,31 +593,7 @@
     #seqs = [mask, state_below_, state_belowx, state_belowc]
     _step = _step_slice
 
-<<<<<<< HEAD
-    shared_vars = [tparams[pp(prefix, 'U')],
-                   tparams[pp(prefix, 'Wc')],
-                   tparams[pp(prefix, 'W_comb_att')],
-                   tparams[pp(prefix, 'U_att')],
-                   tparams[pp(prefix, 'c_tt')],
-                   tparams[pp(prefix, 'Ux')],
-                   tparams[pp(prefix, 'Wcx')],
-                   tparams[pp(prefix, 'U_nl')],
-                   tparams[pp(prefix, 'Ux_nl')],
-                   tparams[pp(prefix, 'b_nl')],
-                   tparams[pp(prefix, 'bx_nl')]]
-
-    if options['layer_normalisation']:
-        for i in range(1,10):
-            shared_vars += [tparams[pp(prefix,'ln_b{0}'.format(i))]]
-            shared_vars += [tparams[pp(prefix,'ln_s{0}'.format(i))]]
-    else:
-        # dummy values
-        for i in range(1,10):
-            shared_vars += [tensor.alloc(0., 1)]
-            shared_vars += [tensor.alloc(0., 1)]
-=======
     shared_vars = []
->>>>>>> 428830ee
 
     if one_step:
         rval = _step(*(seqs + [init_state, None, None, pctx_, context, rec_dropout, ctx_dropout] +
@@ -906,284 +826,5 @@
                                     truncate_gradient=truncate_gradient,
                                     profile=profile,
                                     strict=True)
-<<<<<<< HEAD
     return [rval]
-=======
-    return [rval]
-
-
-
-def param_init_gru_local(options, params, prefix='gru_local',
-                        nin=None, dim=None, dimctx=None,
-                        nin_nonlin=None, dim_nonlin=None):
-    if nin is None:
-        nin = options['dim']
-    if dim is None:
-        dim = options['dim']
-    if dimctx is None:
-        dimctx = options['dim']
-    if nin_nonlin is None:
-        nin_nonlin = nin
-    if dim_nonlin is None:
-        dim_nonlin = dim
-
-    W = numpy.concatenate([norm_weight(nin, dim),
-                           norm_weight(nin, dim)], axis=1)
-    params[pp(prefix, 'W')] = W
-    params[pp(prefix, 'b')] = numpy.zeros((2 * dim,)).astype(floatX)
-    U = numpy.concatenate([ortho_weight(dim_nonlin),
-                           ortho_weight(dim_nonlin)], axis=1)
-    params[pp(prefix, 'U')] = U
-
-    Wx = norm_weight(nin_nonlin, dim_nonlin)
-    params[pp(prefix, 'Wx')] = Wx
-    Ux = ortho_weight(dim_nonlin)
-    params[pp(prefix, 'Ux')] = Ux
-    params[pp(prefix, 'bx')] = numpy.zeros((dim_nonlin,)).astype(floatX)
-
-    U_nl = numpy.concatenate([ortho_weight(dim_nonlin),
-                              ortho_weight(dim_nonlin)], axis=1)
-    params[pp(prefix, 'U_nl')] = U_nl
-    params[pp(prefix, 'b_nl')] = numpy.zeros((2 * dim_nonlin,)).astype(floatX)
-
-    Ux_nl = ortho_weight(dim_nonlin)
-    params[pp(prefix, 'Ux_nl')] = Ux_nl
-    params[pp(prefix, 'bx_nl')] = numpy.zeros((dim_nonlin,)).astype(floatX)
-
-    # context to LSTM
-    Wc = norm_weight(dimctx, dim*2)
-    params[pp(prefix, 'Wc')] = Wc
-
-    Wcx = norm_weight(dimctx, dim)
-    params[pp(prefix, 'Wcx')] = Wcx
-
-    # attention: combined -> hidden
-    W_comb_att = norm_weight(dim, dimctx)
-    params[pp(prefix, 'W_comb_att')] = W_comb_att
-
-    # attention: context -> hidden
-    Wc_att = norm_weight(dimctx)
-    params[pp(prefix, 'Wc_att')] = Wc_att
-
-    # attention: hidden bias
-    b_att = numpy.zeros((dimctx,)).astype(floatX)
-    params[pp(prefix, 'b_att')] = b_att
-
-    # attention:
-    U_att = norm_weight(dimctx, 1)
-    params[pp(prefix, 'U_att')] = U_att
-
-    c_att = numpy.zeros((1,)).astype(floatX)
-    params[pp(prefix, 'c_tt')] = c_att
-
-    # local attention
-    W_p = norm_weight(dim, dim)
-    params[pp(prefix, 'W_p')] = W_p
-    
-    U_p = norm_weight(dim, 1)
-    params[pp(prefix, 'U_p')] = U_p
-
-    b_p = numpy.zeros((dim, )).astype(floatX)
-    params[pp(prefix, 'b_p')] = b_p
-
-    if options['layer_normalisation']:
-        sys.stderr.write('Warning: layer normalisation not implemented for gru_local\n')
-
-    return params
-
-def gru_local_layer(tparams, state_below, options, dropout, prefix='gru',
-                   mask=None, context=None, one_step=False,
-                   init_memory=None, init_state=None,
-                   context_mask=None, 
-                   dropout_probability_below=0,
-                   dropout_probability_ctx=0,
-                   dropout_probability_rec=0,
-                   profile=False, 
-                   **kwargs):
-
-    assert context, 'Context must be provided'
-
-    if one_step:
-        assert init_state, 'previous state must be provided'
-
-    nsteps = state_below.shape[0]
-    if state_below.ndim == 3:
-        n_samples = state_below.shape[1]
-        dim_below = state_below.shape[2]
-    else:
-        n_samples = 1
-        dim_below = state_below.shape[1]
-
-    # mask
-    if mask is None:
-        mask = tensor.alloc(1., state_below.shape[0], 1)
-
-    if pp(prefix, 'Wcx') in tparams:
-        dim = tparams[pp(prefix, 'Wcx')].shape[1]
-    else:
-        dim = tparams[pp(prefix, 'Wcx_B')].shape[1]
-
-    rec_dropout = dropout((n_samples, dim), dropout_probability_rec, num=5)
-    below_dropout = dropout((n_samples, dim_below),  dropout_probability_below, num=2)
-    ctx_dropout = dropout((n_samples, 2*options['dim']), dropout_probability_ctx, num=4)
-
-    # initial/previous state
-    if init_state is None:
-        init_state = tensor.alloc(0., n_samples, dim)
-
-    # projected context
-    assert context.ndim == 3, \
-        'Context must be 3-d: #annotation x #sample x dim'
-
-
-    def _slice(_x, n, dim):
-        if _x.ndim == 3:
-            return _x[:, :, n*dim:(n+1)*dim]
-        return _x[:, n*dim:(n+1)*dim]
-
-
-    # projected x
-    state_belowx = tensor.dot(state_below*below_dropout[0], tparams[pp(prefix, 'Wx')]) +\
-        tparams[pp(prefix, 'bx')]
-    state_below_ = tensor.dot(state_below*below_dropout[1], tparams[pp(prefix, 'W')]) +\
-        tparams[pp(prefix, 'b')]
-
-    winsize = 2 * options['pos_win'] + 1
-
-    def _step_index(src_pos, one_sample):
-        return one_sample[tensor.cast(src_pos, 'int64'): tensor.cast(src_pos + winsize, 'int64')]
-
-    def _step_slice(m_, x_, xx_, h_, ctx_, alpha_, cc_, rec_dropout, ctx_dropout,
-                    U, Wc, W_comb_att, U_att, c_tt, Ux, Wcx,
-                    U_nl, Ux_nl, b_nl, bx_nl, W_p, U_p, b_p, Wc_att, b_att, indices_mask_, attention_mask_):
-
-        preact1 = tensor.dot(h_*rec_dropout[0], U)
-        preact1 += x_
-        preact1 = tensor.nnet.sigmoid(preact1)
-
-        r1 = _slice(preact1, 0, dim)
-        u1 = _slice(preact1, 1, dim)
-
-        preactx1 = tensor.dot(h_*rec_dropout[1], Ux)
-        preactx1 *= r1
-        preactx1 += xx_
-
-        h1 = tensor.tanh(preactx1)
-
-        h1 = u1 * h_ + (1. - u1) * h1
-        h1 = m_[:, None] * h1 + (1. - m_)[:, None] * h_  # n_samples * dim
-
-        # local attention
-        # predictive alignment
-        msk_ = None
-        if context_mask:
-            msk_ = context_mask
-        else:
-            msk_ = tensor.alloc(1., cc_.shape[0], cc_.shape[1])   # (n_timestep, n_sample)
-
-        sntlens = msk_.sum(0, keepdims=True)
-        sntlens = sntlens.T   # n_sample * 1
-        p_t = tensor.dot(h1, W_p) + b_p     # n_sample * dim
-        p_t = tensor.tanh(p_t)       # n_sample * dim_predict(dim)
-        p_t = tensor.dot(p_t, U_p)        # n_samples * 1
-        p_t = sntlens * tensor.nnet.sigmoid(p_t)   # n_samples * 1
-        src_positions = tensor.cast(tensor.floor(p_t), 'int64') # (n_samples, 1)
-        src_positions = src_positions.reshape([src_positions.shape[0], ])
-
-        p_t_steps = tensor.floor(p_t.reshape([p_t.shape[0], ]))
-        indicesSub = indices_mask_[src_positions]       # n_samples, window 
-
-        attn_mask = attention_mask_[src_positions, tensor.cast(sntlens.reshape([sntlens.shape[0], ]), 'int64')].T    # window, n_samples
-        attn_mask_broad = tensor.tile(attn_mask[:, :, None], (1, 1, cc_.shape[2]))  # window, n_samples, dimctx
-
-        cc_broad = concatenate([cc_, tensor.zeros([options['pos_win'], cc_.shape[1], cc_.shape[2]])], axis=0)
-        cc_broad = concatenate([tensor.zeros([options['pos_win'], cc_.shape[1], cc_.shape[2]]), cc_broad], axis=0)  # (ntime+2win), nsample, dimctx
-        ccshuffle = cc_broad.dimshuffle(1, 0, 2)      # n_sample, n_timestep+2win, dimctx
-
-        # cc_result = ccshuffle[src_positions, ]
-        cc_result, upd = theano.map(_step_index, 
-                                sequences=[p_t_steps, ccshuffle])
-
-        cc_result = cc_result.dimshuffle(1, 0, 2)  # window, n_sample, dimctx
-
-        # p_t_gauss = tensor.tile(p_t_s, (winsize, 1)).reshape([winsize, msk_.shape[1]])   # window * n_sample
-        gaussian_ = p_t.reshape([p_t.shape[0], ]) - indicesSub.T      # window * n_sample
-        gaussian_ = (-0.5 * gaussian_ * gaussian_) / ((0.5 * options['pos_win']) ** 2)    # window * n_sample
-        gaussian_ = tensor.exp(gaussian_) * attn_mask # window * n_sample
-
-        ##########
-        # attention
-        # cc_slice is masked h_j
-        b_att_broad = tensor.tile(b_att[None, None, :], (winsize, cc_.shape[1], 1)) * attn_mask_broad
-        pctx_ = tensor.dot(cc_result*ctx_dropout[0], Wc_att) + b_att_broad   # window, n_sample, dimctx   U_ah_j
-        pstate_ = tensor.dot(h1 * rec_dropout[2], W_comb_att)  # n_samples * 2dim       W_aS_{i-1}
-        pstate_broad = tensor.tile(pstate_, (winsize, 1, 1)) * attn_mask_broad
-        pctx__ = pctx_ + pstate_broad      # window * n_samples * 2dim + 1 * n_samples * 2dim
-        pctx__ = tensor.tanh(pctx__) * attn_mask_broad    # window, n_samples, 2dim, masked
-        alpha = tensor.dot(pctx__*ctx_dropout[1], U_att)   #+c_tt   # window * n_samples * 1
-        alpha = alpha.reshape([alpha.shape[0], alpha.shape[1]])  # window * n_samples
-        c_tt_broad = tensor.tile(c_tt[None, :], (attn_mask.shape[0], attn_mask.shape[1])) * attn_mask
-        alpha += c_tt_broad
-        alpha = tensor.exp(alpha) * attn_mask     # window, n_samples, masked
-        alpha = alpha / alpha.sum(0, keepdims=True)   # (window, n_sample)
-        alpha *= gaussian_ * attn_mask
-        ctx_ = (cc_result * alpha[:, :, None]).sum(0)  # current context  (n_samples, dimctx)
-
-        preact2 = tensor.dot(h1*rec_dropout[3], U_nl)+b_nl
-        preact2 += tensor.dot(ctx_*ctx_dropout[2], Wc)
-        preact2 = tensor.nnet.sigmoid(preact2)
-
-        r2 = _slice(preact2, 0, dim)
-        u2 = _slice(preact2, 1, dim)
-
-        preactx2 = tensor.dot(h1*rec_dropout[4], Ux_nl)+bx_nl
-        preactx2 *= r2
-        preactx2 += tensor.dot(ctx_*ctx_dropout[3], Wcx)
-
-        h2 = tensor.tanh(preactx2)
-
-        h2 = u2 * h1 + (1. - u2) * h2
-        h2 = m_[:, None] * h2 + (1. - m_)[:, None] * h1
-
-        return h2, ctx_, alpha.T        # pstate_, preact, preactx, r, u
-
-    seqs = [mask, state_below_, state_belowx]
-    _step = _step_slice
-    shared_vars = [tparams[pp(prefix, 'U')],
-               tparams[pp(prefix, 'Wc')],
-               tparams[pp(prefix, 'W_comb_att')],
-               tparams[pp(prefix, 'U_att')],
-               tparams[pp(prefix, 'c_tt')],
-               tparams[pp(prefix, 'Ux')],
-               tparams[pp(prefix, 'Wcx')],
-               tparams[pp(prefix, 'U_nl')],
-               tparams[pp(prefix, 'Ux_nl')],
-               tparams[pp(prefix, 'b_nl')],
-               tparams[pp(prefix, 'bx_nl')], 
-               tparams[pp(prefix, 'W_p')], 
-               tparams[pp(prefix, 'U_p')], 
-               tparams[pp(prefix, 'b_p')], 
-               tparams[pp(prefix, 'Wc_att')], 
-               tparams[pp(prefix, 'b_att')], 
-               tparams['Indices_mask'], 
-               tparams['Attention_mask']]
-
-
-    if one_step:
-        rval = _step(*(seqs + [init_state, None, None, context, rec_dropout, ctx_dropout] +
-                      shared_vars))
-    else:
-        rval, updates = theano.scan(_step,
-                                    sequences=seqs,
-                                    outputs_info=[init_state,
-                                                  tensor.alloc(0., n_samples,
-                                                               context.shape[2]),    # ctx_: [n_samples * (dimctx=2dim)]
-                                                  tensor.alloc(0., n_samples,
-                                                               winsize)], 
-                                    non_sequences=[context, rec_dropout, ctx_dropout]+shared_vars,
-                                    name=pp(prefix, '_layers'),
-                                    n_steps=nsteps,
-                                    profile=profile,
-                                    strict=True)
-    return rval
->>>>>>> 428830ee
+
