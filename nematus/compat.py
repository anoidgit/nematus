'''
Default options for backward compatibility
'''

#hacks for using old models with missing options (dict is modified in-place)
def fill_options(options):
    if not 'dropout_embedding' in options:
        options['dropout_embedding'] = 0
    if not 'dropout_hidden' in options:
        options['dropout_hidden'] = 0
    if not 'dropout_source' in options:
        options['dropout_source'] = 0
    if not 'dropout_target' in options:
        options['dropout_target'] = 0
    if not 'factors' in options:
        options['factors'] = 1
    if not 'dim_per_factor' in options:
        options['dim_per_factor'] = [options['dim_word']]
    if not 'model_version' in options:
        options['model_version'] = 0
    if not 'tie_encoder_decoder_embeddings' in options:
        options['tie_encoder_decoder_embeddings'] = False
    if not 'tie_decoder_embeddings' in options:
        options['tie_decoder_embeddings'] = False
    if not 'enc_depth' in options:
        options['enc_depth'] = 1
    if not 'dec_depth' in options:
        options['dec_depth'] = 1
    if not 'dec_deep_context' in options:
        if 'deep_include_ctx' in options:
           options['dec_deep_context'] = options['deep_include_ctx']
        else:
            options['deep_include_ctx'] = False
    if not 'encoder_truncate_gradient' in options:
        options['encoder_truncate_gradient'] = -1
    if not 'decoder_truncate_gradient' in options:
        options['decoder_truncate_gradient'] = -1
<<<<<<< HEAD
    if not 'enc_depth_bidirectional' in options:
        options['enc_depth_bidirectional'] = options['enc_depth']
    if not 'output_depth' in options:
        options['output_depth'] = 1
    if not 'output_depth' in options:
        options['output_depth'] = 1
    if not 'decoder_deep' in options:
        options['decoder_deep'] = 'gru'
    if not 'layer_normalisation' in options:
        options['layer_normalisation'] = False
=======
    if not 'reload_training_progress' in options:
        options['reload_training_progress'] = True
    if not 'use_domain_interpolation' in options:
        options['use_domain_interpolation'] = False
    if not 'domain_interpolation_min' in options:
        options['decoder_truncate_gradient'] = 0.1
    if not 'domain_interpolation_max' in options:
        options['decoder_truncate_gradient'] = 1.0
    if not 'domain_interpolation_inc' in options:
        options['decoder_truncate_gradient'] = 0.1
    if not 'domain_interpolation_indomain_datasets' in options:
        options['domain_interpolation_indomain_datasets'] = ['indomain.en', 'indomain.fr']



>>>>>>> b8c782f6
<|MERGE_RESOLUTION|>--- conflicted
+++ resolved
@@ -35,7 +35,6 @@
         options['encoder_truncate_gradient'] = -1
     if not 'decoder_truncate_gradient' in options:
         options['decoder_truncate_gradient'] = -1
-<<<<<<< HEAD
     if not 'enc_depth_bidirectional' in options:
         options['enc_depth_bidirectional'] = options['enc_depth']
     if not 'output_depth' in options:
@@ -46,7 +45,6 @@
         options['decoder_deep'] = 'gru'
     if not 'layer_normalisation' in options:
         options['layer_normalisation'] = False
-=======
     if not 'reload_training_progress' in options:
         options['reload_training_progress'] = True
     if not 'use_domain_interpolation' in options:
@@ -58,8 +56,4 @@
     if not 'domain_interpolation_inc' in options:
         options['decoder_truncate_gradient'] = 0.1
     if not 'domain_interpolation_indomain_datasets' in options:
-        options['domain_interpolation_indomain_datasets'] = ['indomain.en', 'indomain.fr']
-
-
-
->>>>>>> b8c782f6
+        options['domain_interpolation_indomain_datasets'] = ['indomain.en', 'indomain.fr']